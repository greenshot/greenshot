--- conflicted
+++ resolved
@@ -1,336 +1,327 @@
-﻿<?xml version="1.0" encoding="utf-8"?>
-<Project ToolsVersion="12.0" DefaultTargets="Build" xmlns="http://schemas.microsoft.com/developer/msbuild/2003">
-  <Import Project="..\CommonProject.properties" />
-  <PropertyGroup>
-    <ProjectTypeGuids>{60dc8134-eba5-43b8-bcc9-bb4bc16c2548};{FAE04EC0-301F-11D3-BF4B-00C04F79EFBC}</ProjectTypeGuids>
-    <ProjectGuid>{5B924697-4DCD-4F98-85F1-105CB84B7341}</ProjectGuid>
-    <OutputType>Library</OutputType>
-    <RootNamespace>Greenshot.Addon</RootNamespace>
-    <AssemblyName>Greenshot.Addon</AssemblyName>
-    <TargetFrameworkVersion>v4.5.2</TargetFrameworkVersion>
-    <AppDesignerFolder>Properties</AppDesignerFolder>
-    <RunPostBuildEvent>OnBuildSuccess</RunPostBuildEvent>
-    <AllowUnsafeBlocks>True</AllowUnsafeBlocks>
-    <NoStdLib>False</NoStdLib>
-    <WarningLevel>4</WarningLevel>
-    <TreatWarningsAsErrors>false</TreatWarningsAsErrors>
-    <TargetFrameworkProfile />
-    <FileUpgradeFlags>
-    </FileUpgradeFlags>
-    <UpgradeBackupLocation>
-    </UpgradeBackupLocation>
-    <OldToolsVersion>3.5</OldToolsVersion>
-    <PublishUrl>publish\</PublishUrl>
-    <Install>true</Install>
-    <InstallFrom>Disk</InstallFrom>
-    <UpdateEnabled>false</UpdateEnabled>
-    <UpdateMode>Foreground</UpdateMode>
-    <UpdateInterval>7</UpdateInterval>
-    <UpdateIntervalUnits>Days</UpdateIntervalUnits>
-    <UpdatePeriodically>false</UpdatePeriodically>
-    <UpdateRequired>false</UpdateRequired>
-    <MapFileExtensions>true</MapFileExtensions>
-    <ApplicationRevision>0</ApplicationRevision>
-    <ApplicationVersion>1.0.0.%2a</ApplicationVersion>
-    <IsWebBootstrapper>false</IsWebBootstrapper>
-    <UseApplicationTrust>false</UseApplicationTrust>
-    <BootstrapperEnabled>true</BootstrapperEnabled>
-    <SolutionDir Condition="$(SolutionDir) == '' Or $(SolutionDir) == '*Undefined*'">..\Greenshot\</SolutionDir>
-    <RestorePackages>true</RestorePackages>
-  </PropertyGroup>
-  <PropertyGroup Condition="'$(Configuration)|$(Platform)' == 'Debug|AnyCPU'">
-    <Prefer32Bit>false</Prefer32Bit>
-  </PropertyGroup>
-  <PropertyGroup Condition="'$(Configuration)|$(Platform)' == 'Debug|x86'">
-    <Prefer32Bit>false</Prefer32Bit>
-  </PropertyGroup>
-  <PropertyGroup Condition="'$(Configuration)|$(Platform)' == 'Release|AnyCPU'">
-    <Prefer32Bit>false</Prefer32Bit>
-  </PropertyGroup>
-  <PropertyGroup Condition="'$(Configuration)|$(Platform)' == 'Release|x86'">
-    <Prefer32Bit>false</Prefer32Bit>
-  </PropertyGroup>
-  <Import Project="$(MSBuildBinPath)\Microsoft.CSharp.Targets" />
-  <ItemGroup>
-    <Reference Include="Accessibility" />
-    <Reference Include="Caliburn.Micro, Version=3.0.1.0, Culture=neutral, PublicKeyToken=8e5891231f2ed21f, processorArchitecture=MSIL">
-      <HintPath>..\packages\Caliburn.Micro.Core.3.0.1\lib\net45\Caliburn.Micro.dll</HintPath>
-      <Private>True</Private>
-    </Reference>
-    <Reference Include="Caliburn.Micro.Platform, Version=3.0.1.0, Culture=neutral, PublicKeyToken=8e5891231f2ed21f, processorArchitecture=MSIL">
-      <HintPath>..\packages\Caliburn.Micro.3.0.1\lib\net45\Caliburn.Micro.Platform.dll</HintPath>
-      <Private>True</Private>
-    </Reference>
-    <Reference Include="Caliburn.Micro.Platform.Core, Version=3.0.1.0, Culture=neutral, PublicKeyToken=8e5891231f2ed21f, processorArchitecture=MSIL">
-      <HintPath>..\packages\Caliburn.Micro.3.0.1\lib\net45\Caliburn.Micro.Platform.Core.dll</HintPath>
-      <Private>True</Private>
-    </Reference>
-    <Reference Include="Dapplo.Addons, Version=0.3.84.0, Culture=neutral, processorArchitecture=MSIL">
-      <HintPath>..\packages\Dapplo.Addons.0.3.84\lib\net45\Dapplo.Addons.dll</HintPath>
-      <Private>True</Private>
-    </Reference>
-    <Reference Include="Dapplo.Addons.Bootstrapper, Version=0.3.84.0, Culture=neutral, processorArchitecture=MSIL">
-      <HintPath>..\packages\Dapplo.Addons.Bootstrapper.0.3.84\lib\net45\Dapplo.Addons.Bootstrapper.dll</HintPath>
-      <Private>True</Private>
-    </Reference>
-    <Reference Include="Dapplo.CaliburnMicro, Version=0.2.28.0, Culture=neutral, processorArchitecture=MSIL">
-      <HintPath>..\packages\Dapplo.CaliburnMicro.0.2.28\lib\net45\Dapplo.CaliburnMicro.dll</HintPath>
-      <Private>True</Private>
-    </Reference>
-    <Reference Include="Dapplo.CaliburnMicro.Metro, Version=0.2.28.0, Culture=neutral, processorArchitecture=MSIL">
-      <HintPath>..\packages\Dapplo.CaliburnMicro.Metro.0.2.28\lib\net45\Dapplo.CaliburnMicro.Metro.dll</HintPath>
-      <Private>True</Private>
-    </Reference>
-    <Reference Include="Dapplo.Config, Version=0.3.54.0, Culture=neutral, processorArchitecture=MSIL">
-      <HintPath>..\packages\Dapplo.Config.0.3.54\lib\net45\Dapplo.Config.dll</HintPath>
-      <Private>True</Private>
-    </Reference>
-    <Reference Include="Dapplo.HttpExtensions, Version=0.5.43.0, Culture=neutral, processorArchitecture=MSIL">
-      <HintPath>..\packages\Dapplo.HttpExtensions.0.5.43\lib\net45\Dapplo.HttpExtensions.dll</HintPath>
-      <Private>True</Private>
-    </Reference>
-    <Reference Include="Dapplo.InterfaceImpl, Version=0.1.37.0, Culture=neutral, processorArchitecture=MSIL">
-      <HintPath>..\packages\Dapplo.InterfaceImpl.0.1.37\lib\net45\Dapplo.InterfaceImpl.dll</HintPath>
-      <Private>True</Private>
-    </Reference>
-    <Reference Include="Dapplo.Log.Facade, Version=0.5.4.0, Culture=neutral, processorArchitecture=MSIL">
-      <HintPath>..\packages\Dapplo.Log.Facade.0.5.4\lib\net45\Dapplo.Log.Facade.dll</HintPath>
-      <Private>True</Private>
-    </Reference>
-    <Reference Include="Dapplo.Utils, Version=0.1.122.0, Culture=neutral, processorArchitecture=MSIL">
-      <HintPath>..\packages\Dapplo.Utils.0.1.122\lib\net45\Dapplo.Utils.dll</HintPath>
-      <Private>True</Private>
-    </Reference>
-    <Reference Include="Dapplo.Windows, Version=0.1.28.0, Culture=neutral, processorArchitecture=MSIL">
-      <HintPath>..\packages\Dapplo.Windows.0.1.28\lib\net45\Dapplo.Windows.dll</HintPath>
-      <Private>True</Private>
-    </Reference>
-    <Reference Include="GongSolutions.Wpf.DragDrop, Version=1.0.0.0, Culture=neutral, processorArchitecture=MSIL">
-      <HintPath>..\packages\gong-wpf-dragdrop.1.0.0\lib\net45\GongSolutions.Wpf.DragDrop.dll</HintPath>
-      <Private>True</Private>
-    </Reference>
-<<<<<<< HEAD
-    <Reference Include="MahApps.Metro, Version=1.3.0.194, Culture=neutral, processorArchitecture=MSIL">
-      <HintPath>..\packages\MahApps.Metro.1.3.0-ALPHA194\lib\net45\MahApps.Metro.dll</HintPath>
-=======
-    <Reference Include="MahApps.Metro, Version=1.3.0.0, Culture=neutral, PublicKeyToken=f4fb5a3c4d1e5b4f, processorArchitecture=MSIL">
-      <HintPath>..\packages\MahApps.Metro.1.3.0\lib\net45\MahApps.Metro.dll</HintPath>
->>>>>>> 3f474d0f
-      <Private>True</Private>
-    </Reference>
-    <Reference Include="MahApps.Metro.IconPacks, Version=1.3.0.0, Culture=neutral, processorArchitecture=MSIL">
-      <HintPath>..\packages\MahApps.Metro.IconPacks.1.3.0\lib\net45\MahApps.Metro.IconPacks.dll</HintPath>
-      <Private>True</Private>
-    </Reference>
-    <Reference Include="Microsoft.CSharp" />
-    <Reference Include="PresentationCore" />
-    <Reference Include="PresentationFramework" />
-    <Reference Include="System" />
-    <Reference Include="System.ComponentModel.Composition" />
-    <Reference Include="System.Drawing" />
-    <Reference Include="System.Net.Http" />
-    <Reference Include="System.ServiceModel" />
-    <Reference Include="System.Windows.Forms" />
-    <Reference Include="System.Windows.Interactivity, Version=4.5.0.0, Culture=neutral, PublicKeyToken=31bf3856ad364e35, processorArchitecture=MSIL">
-<<<<<<< HEAD
-      <HintPath>..\packages\MahApps.Metro.1.3.0-ALPHA194\lib\net45\System.Windows.Interactivity.dll</HintPath>
-=======
-      <HintPath>..\packages\MahApps.Metro.1.3.0\lib\net45\System.Windows.Interactivity.dll</HintPath>
->>>>>>> 3f474d0f
-      <Private>True</Private>
-    </Reference>
-    <Reference Include="System.Xaml" />
-    <Reference Include="WindowsBase" />
-    <Reference Include="WindowsFormsIntegration" />
-  </ItemGroup>
-  <ItemGroup>
-    <Compile Include="Configuration\IEditorLanguage.cs" />
-    <Compile Include="Configuration\IGreenshotLanguage.cs" />
-    <Compile Include="Configuration\IHotkeyConfiguration.cs" />
-    <Compile Include="Configuration\INetworkConfiguration.cs" />
-    <Compile Include="Configuration\IUpdateConfiguration.cs" />
-    <Compile Include="Controls\AnimatedGreenshotLogo.xaml.cs">
-      <DependentUpon>AnimatedGreenshotLogo.xaml</DependentUpon>
-    </Compile>
-    <Compile Include="Controls\AnimatingForm.cs">
-      <SubType>Form</SubType>
-    </Compile>
-    <Compile Include="Controls\ColorDialog.cs">
-      <SubType>Form</SubType>
-    </Compile>
-    <Compile Include="Controls\ColorDialog.Designer.cs">
-      <DependentUpon>ColorDialog.cs</DependentUpon>
-    </Compile>
-    <Compile Include="Controls\GreenshotRadioButton.cs">
-      <SubType>Component</SubType>
-    </Compile>
-    <Compile Include="Controls\MovableShowColorForm.cs">
-      <SubType>Form</SubType>
-    </Compile>
-    <Compile Include="Controls\MovableShowColorForm.Designer.cs">
-      <DependentUpon>MovableShowColorForm.cs</DependentUpon>
-    </Compile>
-    <Compile Include="Controls\Pipette.cs">
-      <SubType>Component</SubType>
-    </Compile>
-    <Compile Include="Core\Accessible.cs" />
-    <Compile Include="Core\AsyncCommand.cs" />
-    <Compile Include="Core\BuildInDestinationEnum.cs" />
-    <Compile Include="Core\Capture.cs" />
-    <Compile Include="Core\CaptureDetails.cs" />
-    <Compile Include="Core\CaptureHandler.cs" />
-    <Compile Include="Core\GreenshotStartupOrder.cs" />
-    <Compile Include="Core\HelpFileLoader.cs" />
-    <Compile Include="Extensions\OperatingSystemExtensions.cs" />
-    <Compile Include="Extensions\BitmapExtensions.cs" />
-    <Compile Include="Extensions\ControlExtensions.cs" />
-    <Compile Include="Core\EventDelay.cs" />
-    <Compile Include="Core\FastBitmap.cs" />
-    <Compile Include="Configuration\ICaptureConfiguration.cs" />
-    <Compile Include="Configuration\IMiscConfiguration.cs" />
-    <Compile Include="Configuration\IOutputConfiguration.cs" />
-    <Compile Include="Configuration\IPrinterConfiguration.cs" />
-    <Compile Include="Configuration\IUiConfiguration.cs" />
-    <Compile Include="Core\PortableHelper.cs" />
-    <Compile Include="Extensions\LanguageLoaderExtensions.cs" />
-    <Compile Include="Extensions\ProcessExtensions.cs" />
-    <Compile Include="Extensions\RectangleExtensions.cs" />
-    <Compile Include="Extensions\SizeExtentions.cs" />
-    <Compile Include="GlobalSuppressions.cs" />
-    <Compile Include="Core\StreamDelegate.cs" />
-    <Compile Include="Interfaces\Destination\AbstractDestination.cs" />
-    <Compile Include="Interfaces\Destination\DestinationMetadataAttribute.cs" />
-    <Compile Include="Interfaces\Destination\IExportContext.cs" />
-    <Compile Include="Interfaces\Drawing\IAdorner.cs" />
-    <Compile Include="Interfaces\Drawing\Positions.cs" />
-    <Compile Include="Interfaces\ExportInformation.cs" />
-    <Compile Include="Interfaces\ICapture.cs" />
-    <Compile Include="Interfaces\ICaptureDetails.cs" />
-    <Compile Include="Interfaces\Destination\IDestination.cs" />
-    <Compile Include="Interfaces\Destination\IDestinationMetadata.cs" />
-    <Compile Include="Interfaces\IGreenshotContract.cs" />
-    <Compile Include="Interfaces\Destination\DestinationAttribute.cs" />
-    <Compile Include="Interfaces\IMemento.cs" />
-    <Compile Include="Interfaces\INotification.cs" />
-    <Compile Include="Interfaces\INotificationCenter.cs" />
-    <Compile Include="Interfaces\ISurface.cs" />
-    <Compile Include="Interfaces\Notification.cs" />
-    <Compile Include="Interfaces\Plugin\IGreenshotPluginMetadata.cs" />
-    <Compile Include="Interfaces\Plugin\PluginAttribute.cs" />
-    <Compile Include="Interfaces\Plugin\IGreenshotHost.cs" />
-    <Compile Include="Interfaces\Plugin\IConfigurablePlugin.cs" />
-    <Compile Include="Interfaces\Plugin\IGreenshotPlugin.cs" />
-    <Compile Include="Interfaces\Plugin\SurfaceOutputSettings.cs" />
-    <Compile Include="Controls\ExtendedWebBrowser.cs">
-      <SubType>Component</SubType>
-    </Compile>
-    <Compile Include="Controls\FormWithoutActivation.cs">
-      <SubType>Form</SubType>
-    </Compile>
-    <Compile Include="Controls\GreenshotButton.cs">
-      <SubType>Component</SubType>
-    </Compile>
-    <Compile Include="Controls\GreenshotCheckBox.cs">
-      <SubType>Component</SubType>
-    </Compile>
-    <Compile Include="Controls\GreenshotColumnSorter.cs" />
-    <Compile Include="Controls\GreenshotComboBox.cs">
-      <SubType>Component</SubType>
-    </Compile>
-    <Compile Include="Controls\GreenshotForm.cs">
-      <SubType>Form</SubType>
-    </Compile>
-    <Compile Include="Controls\GreenshotGroupBox.cs">
-      <SubType>Component</SubType>
-    </Compile>
-    <Compile Include="Controls\GreenshotLabel.cs">
-      <SubType>Component</SubType>
-    </Compile>
-    <Compile Include="Controls\GreenshotTabPage.cs">
-      <SubType>Component</SubType>
-    </Compile>
-    <Compile Include="Controls\GreenshotTextBox.cs">
-      <SubType>Component</SubType>
-    </Compile>
-    <Compile Include="Controls\GreenshotToolStripMenuItem.cs">
-      <SubType>Component</SubType>
-    </Compile>
-    <Compile Include="Controls\HotkeyControl.cs">
-      <SubType>Component</SubType>
-    </Compile>
-    <Compile Include="Controls\BackgroundForm.cs">
-      <SubType>Form</SubType>
-    </Compile>
-    <Compile Include="Controls\BackgroundForm.Designer.cs">
-      <DependentUpon>BackgroundForm.cs</DependentUpon>
-    </Compile>
-    <Compile Include="Controls\IGreenshotConfigBindable.cs" />
-    <Compile Include="Controls\IGreenshotLanguageBindable.cs" />
-    <Compile Include="Controls\GreenshotToolStripButton.cs">
-      <SubType>Component</SubType>
-    </Compile>
-    <Compile Include="Controls\GreenshotToolStripLabel.cs">
-      <SubType>Component</SubType>
-    </Compile>
-    <Compile Include="Controls\GreenshotToolDropDownButton.cs">
-      <SubType>Component</SubType>
-    </Compile>
-    <Compile Include="Controls\OAuthLoginForm.cs">
-      <SubType>Form</SubType>
-    </Compile>
-    <Compile Include="Controls\OAuthLoginForm.Designer.cs">
-      <DependentUpon>OAuthLoginForm.cs</DependentUpon>
-    </Compile>
-    <Compile Include="Controls\QualityDialog.cs">
-      <SubType>Form</SubType>
-    </Compile>
-    <Compile Include="Controls\QualityDialog.Designer.cs">
-      <DependentUpon>QualityDialog.cs</DependentUpon>
-    </Compile>
-    <Compile Include="Controls\SaveImageFileDialog.cs" />
-    <Compile Include="Controls\ThumbnailForm.cs">
-      <SubType>Form</SubType>
-    </Compile>
-    <Compile Include="Core\AnimationHelpers.cs" />
-    <Compile Include="Core\BinaryStructHelper.cs" />
-    <Compile Include="Core\Cache.cs" />
-    <Compile Include="Core\ClipboardHelper.cs" />
-    <Compile Include="Configuration\ICoreConfiguration.cs" />
-    <Compile Include="Core\CredentialsHelper.cs" />
-    <Compile Include="Core\Effects.cs" />
-    <Compile Include="Core\FilenameHelper.cs" />
-    <Compile Include="Core\ImageOutput.cs" />
-    <Compile Include="Core\InterfaceUtils.cs" />
-    <Compile Include="Core\GreenshotResources.cs" />
-    <Compile Include="Core\IEHelper.cs" />
-    <Compile Include="Core\ImageHelper.cs" />
-    <Compile Include="Core\PluginUtils.cs" />
-    <Compile Include="Core\QuantizerHelper.cs" />
-    <Compile Include="Core\WindowCapture.cs" />
-    <Compile Include="Core\WindowsHelper.cs" />
-    <Compile Include="Interfaces\Drawing\Container.cs" />
-    <Compile Include="Interfaces\Forms\ImageEditor.cs" />
-    <Compile Include="Properties\AssemblyInfo.cs" />
-    <Compile Include="Ui\PackIconGreenshot.cs" />
-    <Compile Include="Windows\PleaseWaitWindow.xaml.cs">
-      <DependentUpon>PleaseWaitWindow.xaml</DependentUpon>
-    </Compile>
-    <EmbeddedResource Include="Controls\ColorDialog.resx">
-      <DependentUpon>ColorDialog.cs</DependentUpon>
-    </EmbeddedResource>
-    <EmbeddedResource Include="Core\GreenshotResources.resx">
-      <DependentUpon>GreenshotResources.cs</DependentUpon>
-    </EmbeddedResource>
-    <Page Include="Controls\AnimatedGreenshotLogo.xaml">
-      <SubType>Designer</SubType>
-      <Generator>MSBuild:Compile</Generator>
-    </Page>
-    <Page Include="Windows\PleaseWaitWindow.xaml">
-      <SubType>Designer</SubType>
-      <Generator>MSBuild:Compile</Generator>
-    </Page>
-  </ItemGroup>
-  <ItemGroup>
-    <None Include="packages.config" />
-  </ItemGroup>
+﻿<?xml version="1.0" encoding="utf-8"?>
+<Project ToolsVersion="12.0" DefaultTargets="Build" xmlns="http://schemas.microsoft.com/developer/msbuild/2003">
+  <Import Project="..\CommonProject.properties" />
+  <PropertyGroup>
+    <ProjectTypeGuids>{60dc8134-eba5-43b8-bcc9-bb4bc16c2548};{FAE04EC0-301F-11D3-BF4B-00C04F79EFBC}</ProjectTypeGuids>
+    <ProjectGuid>{5B924697-4DCD-4F98-85F1-105CB84B7341}</ProjectGuid>
+    <OutputType>Library</OutputType>
+    <RootNamespace>Greenshot.Addon</RootNamespace>
+    <AssemblyName>Greenshot.Addon</AssemblyName>
+    <TargetFrameworkVersion>v4.5.2</TargetFrameworkVersion>
+    <AppDesignerFolder>Properties</AppDesignerFolder>
+    <RunPostBuildEvent>OnBuildSuccess</RunPostBuildEvent>
+    <AllowUnsafeBlocks>True</AllowUnsafeBlocks>
+    <NoStdLib>False</NoStdLib>
+    <WarningLevel>4</WarningLevel>
+    <TreatWarningsAsErrors>false</TreatWarningsAsErrors>
+    <TargetFrameworkProfile />
+    <FileUpgradeFlags>
+    </FileUpgradeFlags>
+    <UpgradeBackupLocation>
+    </UpgradeBackupLocation>
+    <OldToolsVersion>3.5</OldToolsVersion>
+    <PublishUrl>publish\</PublishUrl>
+    <Install>true</Install>
+    <InstallFrom>Disk</InstallFrom>
+    <UpdateEnabled>false</UpdateEnabled>
+    <UpdateMode>Foreground</UpdateMode>
+    <UpdateInterval>7</UpdateInterval>
+    <UpdateIntervalUnits>Days</UpdateIntervalUnits>
+    <UpdatePeriodically>false</UpdatePeriodically>
+    <UpdateRequired>false</UpdateRequired>
+    <MapFileExtensions>true</MapFileExtensions>
+    <ApplicationRevision>0</ApplicationRevision>
+    <ApplicationVersion>1.0.0.%2a</ApplicationVersion>
+    <IsWebBootstrapper>false</IsWebBootstrapper>
+    <UseApplicationTrust>false</UseApplicationTrust>
+    <BootstrapperEnabled>true</BootstrapperEnabled>
+    <SolutionDir Condition="$(SolutionDir) == '' Or $(SolutionDir) == '*Undefined*'">..\Greenshot\</SolutionDir>
+    <RestorePackages>true</RestorePackages>
+  </PropertyGroup>
+  <PropertyGroup Condition="'$(Configuration)|$(Platform)' == 'Debug|AnyCPU'">
+    <Prefer32Bit>false</Prefer32Bit>
+  </PropertyGroup>
+  <PropertyGroup Condition="'$(Configuration)|$(Platform)' == 'Debug|x86'">
+    <Prefer32Bit>false</Prefer32Bit>
+  </PropertyGroup>
+  <PropertyGroup Condition="'$(Configuration)|$(Platform)' == 'Release|AnyCPU'">
+    <Prefer32Bit>false</Prefer32Bit>
+  </PropertyGroup>
+  <PropertyGroup Condition="'$(Configuration)|$(Platform)' == 'Release|x86'">
+    <Prefer32Bit>false</Prefer32Bit>
+  </PropertyGroup>
+  <Import Project="$(MSBuildBinPath)\Microsoft.CSharp.Targets" />
+  <ItemGroup>
+    <Reference Include="Accessibility" />
+    <Reference Include="Caliburn.Micro, Version=3.0.1.0, Culture=neutral, PublicKeyToken=8e5891231f2ed21f, processorArchitecture=MSIL">
+      <HintPath>..\packages\Caliburn.Micro.Core.3.0.1\lib\net45\Caliburn.Micro.dll</HintPath>
+      <Private>True</Private>
+    </Reference>
+    <Reference Include="Caliburn.Micro.Platform, Version=3.0.1.0, Culture=neutral, PublicKeyToken=8e5891231f2ed21f, processorArchitecture=MSIL">
+      <HintPath>..\packages\Caliburn.Micro.3.0.1\lib\net45\Caliburn.Micro.Platform.dll</HintPath>
+      <Private>True</Private>
+    </Reference>
+    <Reference Include="Caliburn.Micro.Platform.Core, Version=3.0.1.0, Culture=neutral, PublicKeyToken=8e5891231f2ed21f, processorArchitecture=MSIL">
+      <HintPath>..\packages\Caliburn.Micro.3.0.1\lib\net45\Caliburn.Micro.Platform.Core.dll</HintPath>
+      <Private>True</Private>
+    </Reference>
+    <Reference Include="Dapplo.Addons, Version=0.3.84.0, Culture=neutral, processorArchitecture=MSIL">
+      <HintPath>..\packages\Dapplo.Addons.0.3.84\lib\net45\Dapplo.Addons.dll</HintPath>
+      <Private>True</Private>
+    </Reference>
+    <Reference Include="Dapplo.Addons.Bootstrapper, Version=0.3.84.0, Culture=neutral, processorArchitecture=MSIL">
+      <HintPath>..\packages\Dapplo.Addons.Bootstrapper.0.3.84\lib\net45\Dapplo.Addons.Bootstrapper.dll</HintPath>
+      <Private>True</Private>
+    </Reference>
+    <Reference Include="Dapplo.CaliburnMicro, Version=0.2.28.0, Culture=neutral, processorArchitecture=MSIL">
+      <HintPath>..\packages\Dapplo.CaliburnMicro.0.2.28\lib\net45\Dapplo.CaliburnMicro.dll</HintPath>
+      <Private>True</Private>
+    </Reference>
+    <Reference Include="Dapplo.CaliburnMicro.Metro, Version=0.2.28.0, Culture=neutral, processorArchitecture=MSIL">
+      <HintPath>..\packages\Dapplo.CaliburnMicro.Metro.0.2.28\lib\net45\Dapplo.CaliburnMicro.Metro.dll</HintPath>
+      <Private>True</Private>
+    </Reference>
+    <Reference Include="Dapplo.Config, Version=0.3.54.0, Culture=neutral, processorArchitecture=MSIL">
+      <HintPath>..\packages\Dapplo.Config.0.3.54\lib\net45\Dapplo.Config.dll</HintPath>
+      <Private>True</Private>
+    </Reference>
+    <Reference Include="Dapplo.HttpExtensions, Version=0.5.43.0, Culture=neutral, processorArchitecture=MSIL">
+      <HintPath>..\packages\Dapplo.HttpExtensions.0.5.43\lib\net45\Dapplo.HttpExtensions.dll</HintPath>
+      <Private>True</Private>
+    </Reference>
+    <Reference Include="Dapplo.InterfaceImpl, Version=0.1.37.0, Culture=neutral, processorArchitecture=MSIL">
+      <HintPath>..\packages\Dapplo.InterfaceImpl.0.1.37\lib\net45\Dapplo.InterfaceImpl.dll</HintPath>
+      <Private>True</Private>
+    </Reference>
+    <Reference Include="Dapplo.Log.Facade, Version=0.5.4.0, Culture=neutral, processorArchitecture=MSIL">
+      <HintPath>..\packages\Dapplo.Log.Facade.0.5.4\lib\net45\Dapplo.Log.Facade.dll</HintPath>
+      <Private>True</Private>
+    </Reference>
+    <Reference Include="Dapplo.Utils, Version=0.1.122.0, Culture=neutral, processorArchitecture=MSIL">
+      <HintPath>..\packages\Dapplo.Utils.0.1.122\lib\net45\Dapplo.Utils.dll</HintPath>
+      <Private>True</Private>
+    </Reference>
+    <Reference Include="Dapplo.Windows, Version=0.1.28.0, Culture=neutral, processorArchitecture=MSIL">
+      <HintPath>..\packages\Dapplo.Windows.0.1.28\lib\net45\Dapplo.Windows.dll</HintPath>
+      <Private>True</Private>
+    </Reference>
+    <Reference Include="GongSolutions.Wpf.DragDrop, Version=1.0.0.0, Culture=neutral, processorArchitecture=MSIL">
+      <HintPath>..\packages\gong-wpf-dragdrop.1.0.0\lib\net45\GongSolutions.Wpf.DragDrop.dll</HintPath>
+      <Private>True</Private>
+    </Reference>
+    <Reference Include="MahApps.Metro, Version=1.3.0.0, Culture=neutral, PublicKeyToken=f4fb5a3c4d1e5b4f, processorArchitecture=MSIL">
+      <HintPath>..\packages\MahApps.Metro.1.3.0\lib\net45\MahApps.Metro.dll</HintPath>
+      <Private>True</Private>
+    </Reference>
+    <Reference Include="MahApps.Metro.IconPacks, Version=1.3.0.0, Culture=neutral, processorArchitecture=MSIL">
+      <HintPath>..\packages\MahApps.Metro.IconPacks.1.3.0\lib\net45\MahApps.Metro.IconPacks.dll</HintPath>
+      <Private>True</Private>
+    </Reference>
+    <Reference Include="Microsoft.CSharp" />
+    <Reference Include="PresentationCore" />
+    <Reference Include="PresentationFramework" />
+    <Reference Include="System" />
+    <Reference Include="System.ComponentModel.Composition" />
+    <Reference Include="System.Drawing" />
+    <Reference Include="System.Net.Http" />
+    <Reference Include="System.ServiceModel" />
+    <Reference Include="System.Windows.Forms" />
+    <Reference Include="System.Windows.Interactivity, Version=4.5.0.0, Culture=neutral, PublicKeyToken=31bf3856ad364e35, processorArchitecture=MSIL">
+      <HintPath>..\packages\MahApps.Metro.1.3.0\lib\net45\System.Windows.Interactivity.dll</HintPath>
+      <Private>True</Private>
+    </Reference>
+    <Reference Include="System.Xaml" />
+    <Reference Include="WindowsBase" />
+    <Reference Include="WindowsFormsIntegration" />
+  </ItemGroup>
+  <ItemGroup>
+    <Compile Include="Configuration\IEditorLanguage.cs" />
+    <Compile Include="Configuration\IGreenshotLanguage.cs" />
+    <Compile Include="Configuration\IHotkeyConfiguration.cs" />
+    <Compile Include="Configuration\INetworkConfiguration.cs" />
+    <Compile Include="Configuration\IUpdateConfiguration.cs" />
+    <Compile Include="Controls\AnimatedGreenshotLogo.xaml.cs">
+      <DependentUpon>AnimatedGreenshotLogo.xaml</DependentUpon>
+    </Compile>
+    <Compile Include="Controls\AnimatingForm.cs">
+      <SubType>Form</SubType>
+    </Compile>
+    <Compile Include="Controls\ColorDialog.cs">
+      <SubType>Form</SubType>
+    </Compile>
+    <Compile Include="Controls\ColorDialog.Designer.cs">
+      <DependentUpon>ColorDialog.cs</DependentUpon>
+    </Compile>
+    <Compile Include="Controls\GreenshotRadioButton.cs">
+      <SubType>Component</SubType>
+    </Compile>
+    <Compile Include="Controls\MovableShowColorForm.cs">
+      <SubType>Form</SubType>
+    </Compile>
+    <Compile Include="Controls\MovableShowColorForm.Designer.cs">
+      <DependentUpon>MovableShowColorForm.cs</DependentUpon>
+    </Compile>
+    <Compile Include="Controls\Pipette.cs">
+      <SubType>Component</SubType>
+    </Compile>
+    <Compile Include="Core\Accessible.cs" />
+    <Compile Include="Core\AsyncCommand.cs" />
+    <Compile Include="Core\BuildInDestinationEnum.cs" />
+    <Compile Include="Core\Capture.cs" />
+    <Compile Include="Core\CaptureDetails.cs" />
+    <Compile Include="Core\CaptureHandler.cs" />
+    <Compile Include="Core\GreenshotStartupOrder.cs" />
+    <Compile Include="Core\HelpFileLoader.cs" />
+    <Compile Include="Extensions\OperatingSystemExtensions.cs" />
+    <Compile Include="Extensions\BitmapExtensions.cs" />
+    <Compile Include="Extensions\ControlExtensions.cs" />
+    <Compile Include="Core\EventDelay.cs" />
+    <Compile Include="Core\FastBitmap.cs" />
+    <Compile Include="Configuration\ICaptureConfiguration.cs" />
+    <Compile Include="Configuration\IMiscConfiguration.cs" />
+    <Compile Include="Configuration\IOutputConfiguration.cs" />
+    <Compile Include="Configuration\IPrinterConfiguration.cs" />
+    <Compile Include="Configuration\IUiConfiguration.cs" />
+    <Compile Include="Core\PortableHelper.cs" />
+    <Compile Include="Extensions\LanguageLoaderExtensions.cs" />
+    <Compile Include="Extensions\ProcessExtensions.cs" />
+    <Compile Include="Extensions\RectangleExtensions.cs" />
+    <Compile Include="Extensions\SizeExtentions.cs" />
+    <Compile Include="GlobalSuppressions.cs" />
+    <Compile Include="Core\StreamDelegate.cs" />
+    <Compile Include="Interfaces\Destination\AbstractDestination.cs" />
+    <Compile Include="Interfaces\Destination\DestinationMetadataAttribute.cs" />
+    <Compile Include="Interfaces\Destination\IExportContext.cs" />
+    <Compile Include="Interfaces\Drawing\IAdorner.cs" />
+    <Compile Include="Interfaces\Drawing\Positions.cs" />
+    <Compile Include="Interfaces\ExportInformation.cs" />
+    <Compile Include="Interfaces\ICapture.cs" />
+    <Compile Include="Interfaces\ICaptureDetails.cs" />
+    <Compile Include="Interfaces\Destination\IDestination.cs" />
+    <Compile Include="Interfaces\Destination\IDestinationMetadata.cs" />
+    <Compile Include="Interfaces\IGreenshotContract.cs" />
+    <Compile Include="Interfaces\Destination\DestinationAttribute.cs" />
+    <Compile Include="Interfaces\IMemento.cs" />
+    <Compile Include="Interfaces\INotification.cs" />
+    <Compile Include="Interfaces\INotificationCenter.cs" />
+    <Compile Include="Interfaces\ISurface.cs" />
+    <Compile Include="Interfaces\Notification.cs" />
+    <Compile Include="Interfaces\Plugin\IGreenshotPluginMetadata.cs" />
+    <Compile Include="Interfaces\Plugin\PluginAttribute.cs" />
+    <Compile Include="Interfaces\Plugin\IGreenshotHost.cs" />
+    <Compile Include="Interfaces\Plugin\IConfigurablePlugin.cs" />
+    <Compile Include="Interfaces\Plugin\IGreenshotPlugin.cs" />
+    <Compile Include="Interfaces\Plugin\SurfaceOutputSettings.cs" />
+    <Compile Include="Controls\ExtendedWebBrowser.cs">
+      <SubType>Component</SubType>
+    </Compile>
+    <Compile Include="Controls\FormWithoutActivation.cs">
+      <SubType>Form</SubType>
+    </Compile>
+    <Compile Include="Controls\GreenshotButton.cs">
+      <SubType>Component</SubType>
+    </Compile>
+    <Compile Include="Controls\GreenshotCheckBox.cs">
+      <SubType>Component</SubType>
+    </Compile>
+    <Compile Include="Controls\GreenshotColumnSorter.cs" />
+    <Compile Include="Controls\GreenshotComboBox.cs">
+      <SubType>Component</SubType>
+    </Compile>
+    <Compile Include="Controls\GreenshotForm.cs">
+      <SubType>Form</SubType>
+    </Compile>
+    <Compile Include="Controls\GreenshotGroupBox.cs">
+      <SubType>Component</SubType>
+    </Compile>
+    <Compile Include="Controls\GreenshotLabel.cs">
+      <SubType>Component</SubType>
+    </Compile>
+    <Compile Include="Controls\GreenshotTabPage.cs">
+      <SubType>Component</SubType>
+    </Compile>
+    <Compile Include="Controls\GreenshotTextBox.cs">
+      <SubType>Component</SubType>
+    </Compile>
+    <Compile Include="Controls\GreenshotToolStripMenuItem.cs">
+      <SubType>Component</SubType>
+    </Compile>
+    <Compile Include="Controls\HotkeyControl.cs">
+      <SubType>Component</SubType>
+    </Compile>
+    <Compile Include="Controls\BackgroundForm.cs">
+      <SubType>Form</SubType>
+    </Compile>
+    <Compile Include="Controls\BackgroundForm.Designer.cs">
+      <DependentUpon>BackgroundForm.cs</DependentUpon>
+    </Compile>
+    <Compile Include="Controls\IGreenshotConfigBindable.cs" />
+    <Compile Include="Controls\IGreenshotLanguageBindable.cs" />
+    <Compile Include="Controls\GreenshotToolStripButton.cs">
+      <SubType>Component</SubType>
+    </Compile>
+    <Compile Include="Controls\GreenshotToolStripLabel.cs">
+      <SubType>Component</SubType>
+    </Compile>
+    <Compile Include="Controls\GreenshotToolDropDownButton.cs">
+      <SubType>Component</SubType>
+    </Compile>
+    <Compile Include="Controls\OAuthLoginForm.cs">
+      <SubType>Form</SubType>
+    </Compile>
+    <Compile Include="Controls\OAuthLoginForm.Designer.cs">
+      <DependentUpon>OAuthLoginForm.cs</DependentUpon>
+    </Compile>
+    <Compile Include="Controls\QualityDialog.cs">
+      <SubType>Form</SubType>
+    </Compile>
+    <Compile Include="Controls\QualityDialog.Designer.cs">
+      <DependentUpon>QualityDialog.cs</DependentUpon>
+    </Compile>
+    <Compile Include="Controls\SaveImageFileDialog.cs" />
+    <Compile Include="Controls\ThumbnailForm.cs">
+      <SubType>Form</SubType>
+    </Compile>
+    <Compile Include="Core\AnimationHelpers.cs" />
+    <Compile Include="Core\BinaryStructHelper.cs" />
+    <Compile Include="Core\Cache.cs" />
+    <Compile Include="Core\ClipboardHelper.cs" />
+    <Compile Include="Configuration\ICoreConfiguration.cs" />
+    <Compile Include="Core\CredentialsHelper.cs" />
+    <Compile Include="Core\Effects.cs" />
+    <Compile Include="Core\FilenameHelper.cs" />
+    <Compile Include="Core\ImageOutput.cs" />
+    <Compile Include="Core\InterfaceUtils.cs" />
+    <Compile Include="Core\GreenshotResources.cs" />
+    <Compile Include="Core\IEHelper.cs" />
+    <Compile Include="Core\ImageHelper.cs" />
+    <Compile Include="Core\PluginUtils.cs" />
+    <Compile Include="Core\QuantizerHelper.cs" />
+    <Compile Include="Core\WindowCapture.cs" />
+    <Compile Include="Core\WindowsHelper.cs" />
+    <Compile Include="Interfaces\Drawing\Container.cs" />
+    <Compile Include="Interfaces\Forms\ImageEditor.cs" />
+    <Compile Include="Properties\AssemblyInfo.cs" />
+    <Compile Include="Ui\PackIconGreenshot.cs" />
+    <Compile Include="Windows\PleaseWaitWindow.xaml.cs">
+      <DependentUpon>PleaseWaitWindow.xaml</DependentUpon>
+    </Compile>
+    <EmbeddedResource Include="Controls\ColorDialog.resx">
+      <DependentUpon>ColorDialog.cs</DependentUpon>
+    </EmbeddedResource>
+    <EmbeddedResource Include="Core\GreenshotResources.resx">
+      <DependentUpon>GreenshotResources.cs</DependentUpon>
+    </EmbeddedResource>
+    <Page Include="Controls\AnimatedGreenshotLogo.xaml">
+      <SubType>Designer</SubType>
+      <Generator>MSBuild:Compile</Generator>
+    </Page>
+    <Page Include="Windows\PleaseWaitWindow.xaml">
+      <SubType>Designer</SubType>
+      <Generator>MSBuild:Compile</Generator>
+    </Page>
+  </ItemGroup>
+  <ItemGroup>
+    <None Include="packages.config" />
+  </ItemGroup>
 </Project>