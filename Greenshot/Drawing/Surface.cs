--- conflicted
+++ resolved
@@ -1,1872 +1,1842 @@
-﻿/*
- * Greenshot - a free and open source screenshot tool
- * Copyright (C) 2007-2015 Thomas Braun, Jens Klingen, Robin Krom
- * 
- * For more information see: http://getgreenshot.org/
- * The Greenshot project is hosted on GitHub https://github.com/greenshot/greenshot
- * 
- * This program is free software: you can redistribute it and/or modify
- * it under the terms of the GNU General Public License as published by
- * the Free Software Foundation, either version 1 of the License, or
- * (at your option) any later version.
- * 
- * This program is distributed in the hope that it will be useful,
- * but WITHOUT ANY WARRANTY; without even the implied warranty of
- * MERCHANTABILITY or FITNESS FOR A PARTICULAR PURPOSE.  See the
- * GNU General Public License for more details.
- * 
- * You should have received a copy of the GNU General Public License
- * along with this program.  If not, see <http://www.gnu.org/licenses/>.
- */
-
-using Greenshot.Configuration;
-using Greenshot.Core;
-using Greenshot.Drawing.Fields;
-using Greenshot.Helpers;
-using Greenshot.IniFile;
-using Greenshot.Memento;
-using GreenshotPlugin.Controls;
-using GreenshotPlugin.Core;
-using GreenshotPlugin.Interfaces;
-using GreenshotPlugin.Interfaces.Drawing;
-using log4net;
-using System;
-using System.Collections.Generic;
-using System.Drawing;
-using System.Drawing.Drawing2D;
-using System.Drawing.Imaging;
-using System.IO;
-using System.Runtime.Serialization.Formatters.Binary;
-using System.Windows.Forms;
-using Greenshot.Plugin;
-using Greenshot.Plugin.Drawing;
-using Greenshot.Plugin.Drawing.Adorners;
-
-namespace Greenshot.Drawing
-{
-
-	/// <summary>
-	/// Description of Surface.
-	/// </summary>
-	public class Surface : Control, ISurface {
-		private static readonly ILog LOG = LogManager.GetLogger(typeof(Surface));
-<<<<<<< HEAD
-		public static int Count = 0;
-		private static readonly CoreConfiguration CoreConfig = IniConfig.GetIniSection<CoreConfiguration>();
-=======
-		public static int Count;
-		private static readonly CoreConfiguration conf = IniConfig.GetIniSection<CoreConfiguration>();
->>>>>>> c02bd6ce
-
-		// Property to identify the Surface ID
-		private Guid _uniqueId = Guid.NewGuid();
-
-		/// <summary>
-		/// The GUID of the surface
-		/// </summary>
-		public Guid ID {
-			get {
-				return _uniqueId;
-			}
-			set {
-				_uniqueId = value;
-			}
-		}
-
-		/// <summary>
-		/// Event handlers (do not serialize!)
-		/// </summary>
-		[NonSerialized]
-		private SurfaceElementEventHandler _movingElementChanged;
-		public event SurfaceElementEventHandler MovingElementChanged {
-			add {
-				_movingElementChanged += value;
-			}
-			remove {
-				_movingElementChanged -= value;
-			}
-		}
-		[NonSerialized]
-		private SurfaceDrawingModeEventHandler _drawingModeChanged;
-		public event SurfaceDrawingModeEventHandler DrawingModeChanged {
-			add {
-				_drawingModeChanged += value;
-			}
-			remove {
-				_drawingModeChanged -= value;
-			}
-		}
-		[NonSerialized]
-		private SurfaceSizeChangeEventHandler _surfaceSizeChanged;
-		public event SurfaceSizeChangeEventHandler SurfaceSizeChanged {
-			add {
-				_surfaceSizeChanged += value;
-			}
-			remove {
-				_surfaceSizeChanged -= value;
-			}
-		}
-		[NonSerialized]
-		private SurfaceMessageEventHandler _surfaceMessage;
-		public event SurfaceMessageEventHandler SurfaceMessage {
-			add {
-				_surfaceMessage += value;
-			}
-			remove {
-				_surfaceMessage -= value;
-			}
-		}
-
-		/// <summary>
-		/// inUndoRedo makes sure we don't undo/redo while in a undo/redo action
-		/// </summary>
-		[NonSerialized]
-		private bool _inUndoRedo;
-
-		/// <summary>
-		/// Make only one surfacemove cycle undoable, see SurfaceMouseMove
-		/// </summary>
-		[NonSerialized]
-		private bool _isSurfaceMoveMadeUndoable;
-
-		/// <summary>
-		/// Undo/Redo stacks, should not be serialized as the file would be way to big
-		/// </summary>
-		[NonSerialized]
-		private readonly Stack<IMemento> _undoStack = new Stack<IMemento>();
-		[NonSerialized]
-		private readonly Stack<IMemento> _redoStack = new Stack<IMemento>();
-
-		/// <summary>
-		/// Last save location, do not serialize!
-		/// </summary>
-		[NonSerialized]
-		private string _lastSaveFullPath;
-
-		/// <summary>
-		/// current drawing mode, do not serialize!
-		/// </summary>
-		[NonSerialized]
-		private DrawingModes _drawingMode = DrawingModes.None;
-
-		/// <summary>
-		/// the keyslocked flag helps with focus issues
-		/// </summary>
-		[NonSerialized]
-		private bool _keysLocked;
-
-		/// <summary>
-		/// Location of the mouse-down (it "starts" here), do not serialize
-		/// </summary>
-		[NonSerialized]
-		private Point _mouseStart = Point.Empty;
-
-		/// <summary>
-		/// are we in a mouse down, do not serialize
-		/// </summary>
-		[NonSerialized]
-		private bool _mouseDown;
-
-		/// <summary>
-		/// The selected element for the mouse down, do not serialize
-		/// </summary>
-		[NonSerialized]
-		private IDrawableContainer _mouseDownElement;
-
-		/// <summary>
-		/// all selected elements, do not serialize
-		/// </summary>
-		[NonSerialized]
-<<<<<<< HEAD
-		private readonly IDrawableContainerList _selectedElements;
-=======
-		private readonly DrawableContainerList selectedElements;
->>>>>>> c02bd6ce
-
-		/// <summary>
-		/// the element we are drawing with, do not serialize
-		/// </summary>
-		[NonSerialized]
-		private IDrawableContainer _drawingElement;
-
-		/// <summary>
-		/// the element we want to draw with (not yet drawn), do not serialize
-		/// </summary>
-		[NonSerialized]
-		private IDrawableContainer _undrawnElement;
-
-		/// <summary>
-		/// the cropcontainer, when cropping this is set, do not serialize
-		/// </summary>
-		[NonSerialized]
-		private IDrawableContainer _cropContainer;
-
-		/// <summary>
-		/// the brush which is used for transparent backgrounds, set by the editor, do not serialize
-		/// </summary>
-		[NonSerialized]
-		private Brush _transparencyBackgroundBrush;
-
-		/// <summary>
-		/// The buffer is only for drawing on it when using filters (to supply access)
-		/// This saves a lot of "create new bitmap" commands
-		/// Should not be serialized, as it's generated.
-		/// The actual bitmap is in the paintbox...
-		/// TODO: Check if this buffer is still needed!
-		/// </summary>
-		[NonSerialized]
-		private Bitmap _buffer;
-
-		/// <summary>
-		/// all stepLabels for the surface, needed with serialization
-		/// </summary>
-		private readonly List<StepLabelContainer> _stepLabels = new List<StepLabelContainer>();
-
-		public void AddStepLabel(StepLabelContainer stepLabel) {
-			_stepLabels.Add(stepLabel);
-		}
-		public void RemoveStepLabel(StepLabelContainer stepLabel) {
-			_stepLabels.Remove(stepLabel);
-		}
-
-		/// <summary>
-		/// Count all the VISIBLE steplabels in the surface, up to the supplied one
-		/// </summary>
-		/// <param name="stopAtContainer">can be null, if not the counting stops here</param>
-		/// <returns>number of steplabels before the supplied container</returns>
-		public int CountStepLabels(IDrawableContainer stopAtContainer) {
-			int number = 1;
-			foreach (var possibleThis in _stepLabels) {
-				if (possibleThis.Equals(stopAtContainer)) {
-					break;
-				}
-				if (IsOnSurface(possibleThis)) {
-					number++;
-				}
-			}
-			return number;
-		}
-
-		/// <summary>
-		/// all elements on the surface, needed with serialization
-		/// </summary>
-		private readonly IDrawableContainerList _elements;
-
-		/// <summary>
-		/// all elements on the surface, needed with serialization
-		/// </summary>
-		private FieldAggregator _fieldAggregator;
-
-		/// <summary>
-		/// the cursor container, needed with serialization as we need a direct acces to it.
-		/// </summary>
-		private IDrawableContainer _cursorContainer;
-
-		/// <summary>
-		/// the capture details, needed with serialization
-		/// </summary>
-		private ICaptureDetails _captureDetails;
-
-		/// <summary>
-		/// the modified flag specifies if the surface has had modifications after the last export.
-		/// Initial state is modified, as "it's not saved"
-		/// After serialization this should actually be "false" (the surface came from a stream)
-		/// For now we just serialize it...
-		/// </summary>
-		private bool _modified = true;
-
-		/// <summary>
-		/// The image is the actual captured image, needed with serialization
-		/// </summary>
-		private Image _image;
-		public Image Image {
-			get {
-				return _image;
-			}
-			set {
-				_image = value;
-				Size = _image.Size;
-			}
-		}
-
-		/// <summary>
-		/// The field aggregator is that which is used to have access to all the fields inside the currently selected elements.
-		/// e.g. used to decided if and which line thickness is shown when multiple elements are selected.
-		/// </summary>
-		public FieldAggregator FieldAggregator {
-			get {
-				return _fieldAggregator;
-			}
-			set {
-				_fieldAggregator = value;
-			}
-		}
-
-		/// <summary>
-		/// The cursor container has it's own accessor so we can find and remove this (when needed)
-		/// </summary>
-		public IDrawableContainer CursorContainer {
-			get {
-				return _cursorContainer;
-			}
-		}
-
-		/// <summary>
-		/// A simple getter to ask if this surface has a cursor
-		/// </summary>
-		public bool HasCursor {
-			get {
-				return _cursorContainer != null;
-			}
-		}
-
-		/// <summary>
-		/// A simple helper method to remove the cursor from the surface
-		/// </summary>
-		public void RemoveCursor() {
-			RemoveElement(_cursorContainer, true);
-			_cursorContainer = null;
-		}
-
-		/// <summary>
-		/// The brush which is used to draw the transparent background
-		/// </summary>
-		public Brush TransparencyBackgroundBrush {
-			get {
-				return _transparencyBackgroundBrush;
-			}
-			set {
-				_transparencyBackgroundBrush = value;
-			}
-		}
-
-		/// <summary>
-		/// Are the keys on this surface locked?
-		/// </summary>
-		public bool KeysLocked {
-			get {
-				return _keysLocked;
-			}
-			set {
-				_keysLocked = value;
-			}
-		}
-
-		/// <summary>
-		/// Is this surface modified? This is only true if the surface has not been exported.
-		/// </summary>
-		public bool Modified {
-			get {
-				return _modified;
-			}
-			set {
-				_modified = value;
-			}
-		}
-
-		/// <summary>
-		/// The DrawingMode property specifies the mode for drawing, more or less the element type.
-		/// </summary>
-		public DrawingModes DrawingMode {
-			get {return _drawingMode;}
-			set {
-				_drawingMode = value;
-				if (_drawingModeChanged != null) {
-					SurfaceDrawingModeEventArgs eventArgs = new SurfaceDrawingModeEventArgs {DrawingMode = _drawingMode};
-					_drawingModeChanged.Invoke(this, eventArgs);
-				}
-				DeselectAllElements();
-				CreateUndrawnElement();
-			}
-		}
-
-		/// <summary>
-		/// Property for accessing the last save "full" path
-		/// </summary>
-		public string LastSaveFullPath {
-			get {
-				return _lastSaveFullPath;
-			}
-			set {
-				_lastSaveFullPath = value;
-			}
-		}
-
-		/// <summary>
-		/// Property for accessing the URL to which the surface was recently uploaded
-		/// </summary>
-		public string UploadURL {
-			get;
-			set;
-		}
-
-		/// <summary>
-		/// Property for accessing the capture details
-		/// </summary>
-		public ICaptureDetails CaptureDetails {
-			get {
-				return _captureDetails;
-			}
-			set {
-				_captureDetails = value;
-			}
-		}
-
-		/// <summary>
-		/// Base Surface constructor
-		/// </summary>
-		public Surface() : base(){
-			_fieldAggregator = new FieldAggregator(this);
-			Count++;
-			_elements = new DrawableContainerList(_uniqueId);
-			_selectedElements = new DrawableContainerList(_uniqueId);
-			LOG.Debug("Creating surface!");
-			MouseDown += SurfaceMouseDown;
-			MouseUp += SurfaceMouseUp;
-			MouseMove += SurfaceMouseMove;
-			MouseDoubleClick += SurfaceDoubleClick;
-			Paint += SurfacePaint;
-			AllowDrop = true;
-			DragDrop += OnDragDrop;
-			DragEnter += OnDragEnter;
-			// bind selected & elements to this, otherwise they can't inform of modifications
-			_selectedElements.Parent = this;
-			_elements.Parent = this;
-			// Make sure we are visible
-			Visible = true;
-			TabStop = false;
-			// Enable double buffering
-			DoubleBuffered = true;
-			SetStyle(ControlStyles.UserPaint | ControlStyles.AllPaintingInWmPaint | ControlStyles.ResizeRedraw | ControlStyles.ContainerControl | ControlStyles.OptimizedDoubleBuffer | ControlStyles.SupportsTransparentBackColor, true);
-		}
-		
-		/// <summary>
-		/// Private method, the current image is disposed the new one will stay.
-		/// </summary>
-		/// <param name="newImage">The new image</param>
-		/// <param name="dispose">true if the old image needs to be disposed, when using undo this should not be true!!</param>
-		private void SetImage(Image newImage, bool dispose) {
-			// Dispose
-			if (_image != null && dispose) {
-				_image.Dispose();
-			}
-
-			// Set new values
-			Image = newImage;
-			Size = newImage.Size;
-
-			_modified = true;
-		}
-
-		/// <summary>
-		/// Surface constructor with an image
-		/// </summary>
-		/// <param name="newImage"></param>
-		public Surface(Image newImage) : this() {
-			LOG.DebugFormat("Got image with dimensions {0} and format {1}", newImage.Size, newImage.PixelFormat);
-			SetImage(newImage, true);
-		}
-
-		/// <summary>
-		/// Surface contructor with a capture
-		/// </summary>
-		/// <param name="capture"></param>
-		public Surface(ICapture capture) : this(capture.Image) {
-			// check if cursor is captured, and visible
-			if (capture.Cursor != null && capture.CursorVisible) {
-				Rectangle cursorRect = new Rectangle(capture.CursorLocation, capture.Cursor.Size);
-				Rectangle captureRect = new Rectangle(Point.Empty, capture.Image.Size);
-				// check if cursor is on the capture, otherwise we leave it out.
-				if (cursorRect.IntersectsWith(captureRect)) {
-					_cursorContainer = AddIconContainer(capture.Cursor, capture.CursorLocation.X, capture.CursorLocation.Y);
-					SelectElement(_cursorContainer);
-				}
-			}
-			// Make sure the image is NOT disposed, we took the reference directly into ourselves
-			((Capture)capture).NullImage();
-
-			_captureDetails = capture.CaptureDetails;
-		}
-
-		protected override void Dispose(bool disposing) {
-			if (disposing) {
-				Count--;
-				LOG.Debug("Disposing surface!");
-				if (_buffer != null) {
-					_buffer.Dispose();
-					_buffer = null;
-				}
-				if (_transparencyBackgroundBrush != null) {
-					_transparencyBackgroundBrush.Dispose();
-					_transparencyBackgroundBrush = null;
-				}
-
-				// Cleanup undo/redo stacks
-				while (_undoStack != null && _undoStack.Count > 0) {
-					_undoStack.Pop().Dispose();
-				}
-				while (_redoStack != null && _redoStack.Count > 0) {
-					_redoStack.Pop().Dispose();
-				}
-				foreach (IDrawableContainer container in _elements) {
-					container.Dispose();
-				}
-				if (_undrawnElement != null) {
-					_undrawnElement.Dispose();
-					_undrawnElement = null;
-				}
-				if (_cropContainer != null) {
-					_cropContainer.Dispose();
-					_cropContainer = null;
-				}
-			}
-			base.Dispose(disposing);
-		}
-
-		/// <summary>
-		/// Undo the last action
-		/// </summary>
-		public void Undo() {
-			if (_undoStack.Count > 0) {
-				_inUndoRedo = true;
-				IMemento top = _undoStack.Pop();
-				_redoStack.Push(top.Restore());
-				_inUndoRedo = false;
-			}
-		} 
-
-		/// <summary>
-		/// Undo an undo (=redo)
-		/// </summary>
-		public void Redo() {
-			if (_redoStack.Count > 0) {
-				_inUndoRedo = true;
-				IMemento top = _redoStack.Pop();
-				_undoStack.Push(top.Restore());
-				_inUndoRedo = false;
-			}
-		}
-		
-		/// <summary>
-		/// Returns if the surface can do a undo
-		/// </summary>
-		public bool CanUndo {
-			get {
-				return _undoStack.Count > 0;
-			}
-		}
-
-		/// <summary>
-		/// Returns if the surface can do a redo
-		/// </summary>
-		public bool CanRedo {
-			get {
-				return _redoStack.Count > 0;
-			}
-		}
-
-		/// <summary>
-		/// Get the language key for the undo action
-		/// </summary>
-		public LangKey UndoActionLanguageKey {
-			get {
-				return LangKey.none;
-			}
-		}
-
-		/// <summary>
-		/// Get the language key for redo action
-		/// </summary>
-		public LangKey RedoActionLanguageKey {
-			get {
-				return LangKey.none;
-			}
-		}
-
-		/// <summary>
-		/// Make an action undo-able
-		/// </summary>
-		/// <param name="memento">The memento implementing the undo</param>
-		/// <param name="allowMerge">Allow changes to be merged</param>
-		public void MakeUndoable(IMemento memento, bool allowMerge) {
-			if (_inUndoRedo) {
-				throw new InvalidOperationException("Invoking do within an undo/redo action.");
-			}
-			if (memento != null) {
-				bool allowPush = true;
-				if (_undoStack.Count > 0 && allowMerge) {
-					// Check if merge is possible
-					allowPush = !_undoStack.Peek().Merge(memento);
-				}
-				if (allowPush) {
-					// Clear the redo-stack and dispose
-					while(_redoStack.Count > 0) {
-						_redoStack.Pop().Dispose();
-					}
-					_undoStack.Push(memento);
-				}
-			}
-		}
-
-		/// <summary>
-		/// This saves the elements of this surface to a stream.
-		/// Is used to save a template of the complete surface
-		/// </summary>
-		/// <param name="streamWrite"></param>
-		/// <returns></returns>
-		public long SaveElementsToStream(Stream streamWrite) {
-			long bytesWritten = 0;
-			try {
-				long lengtBefore = streamWrite.Length;
-				BinaryFormatter binaryWrite = new BinaryFormatter();
-				binaryWrite.Serialize(streamWrite, _elements);
-				bytesWritten = streamWrite.Length - lengtBefore;
-			} catch (Exception e) {
-				LOG.Error("Error serializing elements to stream.", e);
-			}
-			return bytesWritten;
-		}
-
-		/// <summary>
-		/// This loads elements from a stream, among others this is used to load a surface.
-		/// </summary>
-		/// <param name="streamRead"></param>
-		public void LoadElementsFromStream(Stream streamRead) {
-			try {
-				BinaryFormatter binaryRead = new BinaryFormatter();
-				IDrawableContainerList loadedElements = (IDrawableContainerList) binaryRead.Deserialize(streamRead);
-				loadedElements.Parent = this;
-				// Make sure the steplabels are sorted accoring to their number
-				_stepLabels.Sort(delegate(StepLabelContainer p1, StepLabelContainer p2) {
-					return p1.Number.CompareTo(p2.Number);
-				});
-				DeselectAllElements();
-				AddElements(loadedElements);
-				SelectElements(loadedElements);
-				FieldAggregator.BindElements(loadedElements);
-			} catch (Exception e) {
-				LOG.Error("Error serializing elements from stream.", e);
-			}
-		}
-
-		/// <summary>
-		/// This is called from the DrawingMode setter, which is not very correct...
-		/// But here an element is created which is not yet draw, thus "undrawnElement".
-		/// The element is than used while drawing on the surface.
-		/// </summary>
-		private void CreateUndrawnElement() {
-			if(_undrawnElement != null) {
-				FieldAggregator.UnbindElement(_undrawnElement);
-			}
-			switch (DrawingMode) {
-				case DrawingModes.Rect:
-					_undrawnElement = new RectangleContainer(this);
-					break;
-				case DrawingModes.Ellipse:
-					_undrawnElement = new EllipseContainer(this);
-					break;
-				case DrawingModes.Text:
-					_undrawnElement = new TextContainer(this);
-					break;
-				case DrawingModes.SpeechBubble:
-					_undrawnElement = new SpeechbubbleContainer(this);
-					break;
-				case DrawingModes.StepLabel:
-					_undrawnElement = new StepLabelContainer(this);
-					break;
-				case DrawingModes.Line:
-					_undrawnElement = new LineContainer(this);
-					break;
-				case DrawingModes.Arrow:
-					_undrawnElement = new ArrowContainer(this);
-					break;
-				case DrawingModes.Highlight:
-					_undrawnElement = new HighlightContainer(this);
-					break;
-				case DrawingModes.Obfuscate:
-					_undrawnElement = new ObfuscateContainer(this);
-					break;
-				case DrawingModes.Crop:
-					_cropContainer = new CropContainer(this);
-					_undrawnElement = _cropContainer;
-					break;
-				case DrawingModes.Bitmap:
-					_undrawnElement = new ImageContainer(this);
-					break;
-				case DrawingModes.Path:
-					_undrawnElement = new FreehandContainer(this);
-					break;
-				case DrawingModes.None:
-					_undrawnElement = null;
-					break;
-			}
-			if (_undrawnElement != null) {
-				FieldAggregator.BindElement(_undrawnElement);
-			}
-		}
-
-		#region Plugin interface implementations
-		public IImageContainer AddImageContainer(Image image, int x, int y) {
-			ImageContainer bitmapContainer = new ImageContainer(this)
-			{
-				Image = image,
-				Left = x,
-				Top = y
-			};
-			AddElement(bitmapContainer);
-			return bitmapContainer;
-		}
-
-		public IImageContainer AddImageContainer(string filename, int x, int y) {
-			ImageContainer bitmapContainer = new ImageContainer(this)
-			{
-				Left = x,
-				Top = y
-			};
-			bitmapContainer.Load(filename);
-			AddElement(bitmapContainer);
-			return bitmapContainer;
-		}
-		public IIconContainer AddIconContainer(Icon icon, int x, int y) {
-			IconContainer iconContainer = new IconContainer(this)
-			{
-				Icon = icon,
-				Left = x,
-				Top = y
-			};
-			AddElement(iconContainer);
-			return iconContainer;
-		}
-		public IIconContainer AddIconContainer(string filename, int x, int y) {
-			IconContainer iconContainer = new IconContainer(this)
-			{
-				Left = x,
-				Top = y
-			};
-			iconContainer.Load(filename);
-			AddElement(iconContainer);
-			return iconContainer;
-		}
-		public ICursorContainer AddCursorContainer(Cursor cursor, int x, int y) {
-			CursorContainer cursorContainer = new CursorContainer(this)
-			{
-				Cursor = cursor,
-				Left = x,
-				Top = y
-			};
-			AddElement(cursorContainer);
-			return cursorContainer;
-		}
-		public ICursorContainer AddCursorContainer(string filename, int x, int y) {
-			CursorContainer cursorContainer = new CursorContainer(this)
-			{
-				Left = x,
-				Top = y
-			};
-			cursorContainer.Load(filename);
-			AddElement(cursorContainer);
-			return cursorContainer;
-		}
-
-		public ITextContainer AddTextContainer(string text, HorizontalAlignment horizontalAlignment, VerticalAlignment verticalAlignment, FontFamily family, float size, bool italic, bool bold, bool shadow, int borderSize, Color color, Color fillColor) {
-			TextContainer textContainer = new TextContainer(this) {Text = text};
-			textContainer.SetFieldValue(FieldType.FONT_FAMILY, family.Name);
-			textContainer.SetFieldValue(FieldType.FONT_BOLD, bold);
-			textContainer.SetFieldValue(FieldType.FONT_ITALIC, italic);
-			textContainer.SetFieldValue(FieldType.FONT_SIZE, size);
-			textContainer.SetFieldValue(FieldType.FILL_COLOR, fillColor);
-			textContainer.SetFieldValue(FieldType.LINE_COLOR, color);
-			textContainer.SetFieldValue(FieldType.LINE_THICKNESS, borderSize);
-			textContainer.SetFieldValue(FieldType.SHADOW, shadow);
-			// Make sure the Text fits
-			textContainer.FitToText();
-			// Align to Surface
-			textContainer.AlignToParent(horizontalAlignment, verticalAlignment);
-
-			//AggregatedProperties.UpdateElement(textContainer);
-			AddElement(textContainer);
-			return textContainer;
-		}
-		#endregion
-
-		#region DragDrop
-
-		private void OnDragEnter(object sender, DragEventArgs e) {
-			if(LOG.IsDebugEnabled) {
-				LOG.Debug("DragEnter got following formats: ");
-				foreach(string format in ClipboardHelper.GetFormats(e.Data)) {
-					LOG.Debug(format);
-				}
-			}
-			if ((e.AllowedEffect & DragDropEffects.Copy) != DragDropEffects.Copy) {
-				e.Effect=DragDropEffects.None;
-			} else {
-				if (ClipboardHelper.ContainsImage(e.Data) || ClipboardHelper.ContainsFormat(e.Data, "DragImageBits")) {
-					e.Effect = DragDropEffects.Copy;
-				} else {
-					e.Effect = DragDropEffects.None;
-				}
-			}
-		}
-
-		/// <summary>
-		/// Handle the drag/drop
-		/// </summary>
-		/// <param name="sender"></param>
-		/// <param name="e"></param>
-		private void OnDragDrop(object sender, DragEventArgs e) {
-			Point mouse = PointToClient(new Point(e.X, e.Y));
-			if (e.Data.GetDataPresent("Text")) {
-				string possibleUrl = ClipboardHelper.GetText(e.Data);
-				// Test if it's an url and try to download the image so we have it in the original form
-				if (possibleUrl != null && possibleUrl.StartsWith("http")) {
-					using (Image image = NetworkHelper.DownloadImage(possibleUrl)) {
-						if (image != null) {
-							AddImageContainer(image, mouse.X, mouse.Y);
-							return;
-						}
-					}
-				}
-			}
-
-			foreach (Image image in ClipboardHelper.GetImages(e.Data)) {
-				AddImageContainer(image, mouse.X, mouse.Y);
-				mouse.Offset(10, 10);
-				image.Dispose();
-			}
-		}
-		
-		#endregion
-
-		/// <summary>
-		/// Auto crop the image
-		/// </summary>
-		/// <returns>true if cropped</returns>
-		public bool AutoCrop() {
-			Rectangle cropRectangle;
-			using (Image tmpImage = GetImageForExport()) {
-				cropRectangle = ImageHelper.FindAutoCropRectangle(tmpImage, CoreConfig.AutoCropDifference);
-			}
-			if (!IsCropPossible(ref cropRectangle)) {
-				return false;
-			}
-			DeselectAllElements();
-			// Maybe a bit obscure, but the following line creates a drop container
-			// It's available as "undrawnElement"
-			DrawingMode = DrawingModes.Crop;
-			_undrawnElement.Left = cropRectangle.X;
-			_undrawnElement.Top = cropRectangle.Y;
-			_undrawnElement.Width = cropRectangle.Width;
-			_undrawnElement.Height = cropRectangle.Height;
-			_undrawnElement.Status = EditStatus.UNDRAWN;
-			AddElement(_undrawnElement);
-			SelectElement(_undrawnElement);
-			_drawingElement = null;
-			_undrawnElement = null;
-			return true;
-		}
-
-		/// <summary>
-		/// A simple clear
-		/// </summary>
-		/// <param name="newColor">The color for the background</param>
-		public void Clear(Color newColor) {
-			//create a blank bitmap the same size as original
-			Bitmap newBitmap = ImageHelper.CreateEmptyLike(Image, Color.Empty);
-			if (newBitmap != null) {
-				// Make undoable
-				MakeUndoable(new SurfaceBackgroundChangeMemento(this, null), false);
-				SetImage(newBitmap, false);
-				Invalidate();
-			}
-		}
-
-		/// <summary>
-		/// Apply a bitmap effect to the surface
-		/// </summary>
-		/// <param name="effect"></param>
-		public void ApplyBitmapEffect(IEffect effect) {
-			BackgroundForm backgroundForm = new BackgroundForm("Effect", "Please wait");
-			backgroundForm.Show();
-			Application.DoEvents();
-			try {
-				Rectangle imageRectangle = new Rectangle(Point.Empty, Image.Size);
-				Matrix matrix = new Matrix();
-				Image newImage = ImageHelper.ApplyEffect(Image, effect, matrix);
-				if (newImage != null) {
-					// Make sure the elements move according to the offset the effect made the bitmap move
-					_elements.Transform(matrix);
-					// Make undoable
-					MakeUndoable(new SurfaceBackgroundChangeMemento(this, matrix), false);
-					SetImage(newImage, false);
-					Invalidate();
-					if (_surfaceSizeChanged != null && !imageRectangle.Equals(new Rectangle(Point.Empty, newImage.Size))) {
-						_surfaceSizeChanged(this, null);
-					}
-				} else {
-					// clean up matrix, as it hasn't been used in the undo stack.
-					matrix.Dispose();
-				}
-			} finally {
-				// Always close the background form
-				backgroundForm.CloseDialog();
-			}
-		}
-
-		/// <summary>
-		/// check if a crop is possible
-		/// </summary>
-		/// <param name="cropRectangle"></param>
-		/// <returns>true if this is possible</returns>
-		public bool IsCropPossible(ref Rectangle cropRectangle) {
-			cropRectangle = GuiRectangle.GetGuiRectangle(cropRectangle.Left, cropRectangle.Top, cropRectangle.Width, cropRectangle.Height);
-			if (cropRectangle.Left < 0) {
-				cropRectangle = new Rectangle(0, cropRectangle.Top, cropRectangle.Width + cropRectangle.Left, cropRectangle.Height);
-			}
-			if (cropRectangle.Top < 0) {
-				cropRectangle = new Rectangle(cropRectangle.Left, 0, cropRectangle.Width, cropRectangle.Height + cropRectangle.Top);
-			}
-			if (cropRectangle.Left + cropRectangle.Width > Width) {
-				cropRectangle = new Rectangle(cropRectangle.Left, cropRectangle.Top, Width - cropRectangle.Left, cropRectangle.Height);
-			}
-			if (cropRectangle.Top + cropRectangle.Height > Height) {
-				cropRectangle = new Rectangle(cropRectangle.Left, cropRectangle.Top, cropRectangle.Width, Height - cropRectangle.Top);
-			}
-			if (cropRectangle.Height > 0 && cropRectangle.Width > 0) {
-				return true;
-			}
-			return false;
-		}
-		
-		/// <summary>
-		/// Use to send any registered SurfaceMessageEventHandler a message, e.g. used for the notification area
-		/// </summary>
-		/// <param name="source">Who send</param>
-		/// <param name="messageType">Type of message</param>
-		/// <param name="message">Message itself</param>
-		public void SendMessageEvent(object source, SurfaceMessageTyp messageType, string message) {
-			if (_surfaceMessage != null) {
-				SurfaceMessageEventArgs eventArgs = new SurfaceMessageEventArgs
-				{
-					Message = message,
-					MessageType = messageType,
-					Surface = this
-				};
-				_surfaceMessage(source, eventArgs);
-			}
-		}
-
-		/// <summary>
-		/// Crop the surface
-		/// </summary>
-		/// <param name="cropRectangle"></param>
-		/// <returns></returns>
-		public bool ApplyCrop(Rectangle cropRectangle) {
-			if (IsCropPossible(ref cropRectangle)) {
-				Rectangle imageRectangle = new Rectangle(Point.Empty, Image.Size);
-				Bitmap tmpImage;
-				// Make sure we have information, this this fails
-				try {
-					tmpImage = ImageHelper.CloneArea(Image, cropRectangle, PixelFormat.DontCare);
-				} catch (Exception ex) {
-					ex.Data.Add("CropRectangle", cropRectangle);
-					ex.Data.Add("Width", Image.Width);
-					ex.Data.Add("Height", Image.Height);
-					ex.Data.Add("Pixelformat", Image.PixelFormat);
-					throw;
-				}
-
-				Matrix matrix = new Matrix();
-				matrix.Translate(-cropRectangle.Left, -cropRectangle.Top, MatrixOrder.Append);
-				// Make undoable
-				MakeUndoable(new SurfaceBackgroundChangeMemento(this, matrix), false);
-
-				// Do not dispose otherwise we can't undo the image!
-				SetImage(tmpImage, false);
-				_elements.Transform(matrix);
-				if (_surfaceSizeChanged != null && !imageRectangle.Equals(new Rectangle(Point.Empty, tmpImage.Size))) {
-					_surfaceSizeChanged(this, null);
-				}
-				Invalidate();
-				return true;
-			}
-			return false;
-		}
-
-		/// <summary>
-		/// The background here is the captured image.
-		/// This is called from the SurfaceBackgroundChangeMemento.
-		/// </summary>
-		/// <param name="previous"></param>
-		/// <param name="matrix"></param>
-		public void UndoBackgroundChange(Image previous, Matrix matrix) {
-			SetImage(previous, false);
-			if (matrix != null) {
-				_elements.Transform(matrix);
-			}
-			_surfaceSizeChanged?.Invoke(this, null);
-			Invalidate();
-		}
-
-		/// <summary>
-		/// Check if an adorner was "hit", and change the cursor if so
-		/// </summary>
-		/// <param name="mouseEventArgs">MouseEventArgs</param>
-		/// <returns>IAdorner</returns>
-		private IAdorner FindActiveAdorner(MouseEventArgs mouseEventArgs)
-		{
-			foreach(IDrawableContainer drawableContainer in _selectedElements)
-			{
-				foreach(IAdorner adorner in drawableContainer.Adorners)
-				{
-					
-					if (adorner.IsActive || adorner.HitTest(mouseEventArgs.Location))
-					{
-						if (adorner.Cursor != null)
-						{
-							Cursor = adorner.Cursor;
-						}
-						return adorner;
-					}
-				}
-			}
-			return null;
-		}
-
-		/// <summary>
-		/// This event handler is called when someone presses the mouse on a surface.
-		/// </summary>
-		/// <param name="sender"></param>
-		/// <param name="e"></param>
-		void SurfaceMouseDown(object sender, MouseEventArgs e) {
-			_mouseStart = e.Location;
-		
-			// check contextmenu
-			if (e.Button == MouseButtons.Right) {
-				IDrawableContainerList selectedList = null;
-				if (_selectedElements != null && _selectedElements.Count > 0) {
-					selectedList = _selectedElements;
-				} else {
-					// Single element
-					IDrawableContainer rightClickedContainer = _elements.ClickableElementAt(_mouseStart.X, _mouseStart.Y);
-					if (rightClickedContainer != null) {
-						selectedList = new DrawableContainerList(ID) {rightClickedContainer};
-					}
-				}
-				if (selectedList != null && selectedList.Count > 0) {
-					selectedList.ShowContextMenu(e, this);
-				}
-				return;
-			}
-
-			_mouseDown = true;
-			_isSurfaceMoveMadeUndoable = false;
-
-			if (_cropContainer != null && ((_undrawnElement == null) || (_undrawnElement != null && DrawingMode != DrawingModes.Crop))) {
-				RemoveElement(_cropContainer, false);
-				_cropContainer = null;
-				_drawingElement = null;
-			}
-
-			if (_drawingElement == null && DrawingMode != DrawingModes.None) {
-				if (_undrawnElement == null) {
-					DeselectAllElements();
-					if (_undrawnElement == null) {
-						CreateUndrawnElement();
-					}
-				}
-				_drawingElement = _undrawnElement;
-				// if a new element has been drawn, set location and register it
-				if (_drawingElement != null) {
-<<<<<<< HEAD
-					_drawingElement.Status = _undrawnElement.DefaultEditMode;
-=======
-					if (_undrawnElement != null)
-					{
-						_drawingElement.Status = _undrawnElement.DefaultEditMode;
-					}
-					_drawingElement.PropertyChanged += ElementPropertyChanged;
->>>>>>> c02bd6ce
-					if (!_drawingElement.HandleMouseDown(_mouseStart.X, _mouseStart.Y)) {
-						_drawingElement.Left = _mouseStart.X;
-						_drawingElement.Top = _mouseStart.Y;
-					}
-					AddElement(_drawingElement);
-					_drawingElement.Selected = true;
-				}
-				_undrawnElement = null;
-			} else {
-				// check whether an existing element was clicked
-				// we save mouse down element separately from selectedElements (checked on mouse up),
-				// since it could be moved around before it is actually selected
-				_mouseDownElement = _elements.ClickableElementAt(_mouseStart.X, _mouseStart.Y);
-
-				if (_mouseDownElement != null) {
-					_mouseDownElement.Status = EditStatus.MOVING;
-				}
-			}
-		}
-
-		/// <summary>
-		/// This event handle is called when the mouse button is unpressed
-		/// </summary>
-		/// <param name="sender"></param>
-		/// <param name="e"></param>
-		void SurfaceMouseUp(object sender, MouseEventArgs e) {
-
-			// Handle Adorners
-			var adorner = FindActiveAdorner(e);
-			if (adorner != null)
-			{
-				adorner.MouseUp(sender, e);
-				return;
-			}
-
-			Point currentMouse = new Point(e.X, e.Y);
-
-			_elements.Status = EditStatus.IDLE;
-			if (_mouseDownElement != null) {
-				_mouseDownElement.Status = EditStatus.IDLE;
-			}
-			_mouseDown = false;
-			_mouseDownElement = null;
-			if (DrawingMode == DrawingModes.None) {
-				// check whether an existing element was clicked
-				IDrawableContainer element = _elements.ClickableElementAt(currentMouse.X, currentMouse.Y);
-				bool shiftModifier = (ModifierKeys & Keys.Shift) == Keys.Shift;
-				if (element != null) {
-					element.Invalidate();
-					bool alreadySelected = _selectedElements.Contains(element);
-					if (shiftModifier) {
-						if (alreadySelected) {
-							DeselectElement(element);
-						} else {
-							SelectElement(element);
-						}
-					} else {
-						if (!alreadySelected) {
-							DeselectAllElements();
-							SelectElement(element);
-						}
-					}
-				} else if(!shiftModifier) {
-					DeselectAllElements();
-				}
-			}
-			
-			if (_selectedElements.Count > 0) {
-				_selectedElements.Invalidate();
-				_selectedElements.Selected = true;
-			}
-
-			if (_drawingElement != null) {
-				if (!_drawingElement.InitContent()) {
-					_elements.Remove(_drawingElement);
-					_drawingElement.Invalidate();
-				} else {
-					_drawingElement.HandleMouseUp(currentMouse.X, currentMouse.Y);
-					_drawingElement.Invalidate();
-					if (Math.Abs(_drawingElement.Width) < 5 && Math.Abs(_drawingElement.Height) < 5) {
-						_drawingElement.Width = 25;
-						_drawingElement.Height = 25;
-					}
-					SelectElement(_drawingElement);
-					_drawingElement.Selected = true;
-				}
-				_drawingElement = null;
-			}
-		}
-
-		/// <summary>
-		/// This event handler is called when the mouse moves over the surface
-		/// </summary>
-		/// <param name="sender"></param>
-		/// <param name="e"></param>
-		void SurfaceMouseMove(object sender, MouseEventArgs e) {
-			// Handle Adorners
-			var adorner = FindActiveAdorner(e);
-			if (adorner != null)
-			{
-				adorner.MouseMove(sender, e);
-				return;
-			}
-
-			Point currentMouse = e.Location;
-
-			if (DrawingMode != DrawingModes.None) {
-				Cursor = Cursors.Cross;
-			} else {
-				Cursor = Cursors.Default;
-			}
-
-			if (_mouseDown) {
-				if (_mouseDownElement != null) { // an element is currently dragged
-					_mouseDownElement.Invalidate();
-					_selectedElements.Invalidate();
-					// Move the element
-					if (_mouseDownElement.Selected) {
-						if (!_isSurfaceMoveMadeUndoable) {
-							// Only allow one undoable per mouse-down/move/up "cycle"
-							_isSurfaceMoveMadeUndoable = true;
-							_selectedElements.MakeBoundsChangeUndoable(false);
-						}
-						// dragged element has been selected before -> move all
-						_selectedElements.MoveBy(currentMouse.X - _mouseStart.X, currentMouse.Y - _mouseStart.Y);
-					} else {
-						if (!_isSurfaceMoveMadeUndoable) {
-							// Only allow one undoable per mouse-down/move/up "cycle"
-							_isSurfaceMoveMadeUndoable = true;
-							_mouseDownElement.MakeBoundsChangeUndoable(false);
-						}
-						// dragged element is not among selected elements -> just move dragged one
-						_mouseDownElement.MoveBy(currentMouse.X - _mouseStart.X, currentMouse.Y - _mouseStart.Y);
-					}
-					_mouseStart = currentMouse;
-					_mouseDownElement.Invalidate();
-					_modified = true;
-				} else if (_drawingElement != null) {
-					_drawingElement.HandleMouseMove(currentMouse.X, currentMouse.Y);
-					_modified = true;
-				}
-			}
-		}
-		
-		/// <summary>
-		/// This event handler is called when the surface is double clicked.
-		/// </summary>
-		/// <param name="sender"></param>
-		/// <param name="e"></param>
-		void SurfaceDoubleClick(object sender, MouseEventArgs e) {
-			_selectedElements.OnDoubleClick();
-			_selectedElements.Invalidate();
-		}
-
-		/// <summary>
-		/// Privately used to get the rendered image with all the elements on it.
-		/// </summary>
-		/// <param name="renderMode"></param>
-		/// <returns></returns>
-		private Image GetImage(RenderMode renderMode) {
-			// Generate a copy of the original image with a dpi equal to the default...
-			Bitmap clone = ImageHelper.Clone(_image, PixelFormat.DontCare);
-			// otherwise we would have a problem drawing the image to the surface... :(
-			using (Graphics graphics = Graphics.FromImage(clone)) {
-				// Do not set the following, the containers need to decide themselves
-				//graphics.SmoothingMode = SmoothingMode.HighQuality;
-				//graphics.PixelOffsetMode = PixelOffsetMode.HighQuality;
-				//graphics.CompositingQuality = CompositingQuality.HighQuality;
-				//graphics.InterpolationMode = InterpolationMode.HighQualityBicubic;
-				_elements.Draw(graphics, clone, renderMode, new Rectangle(Point.Empty, clone.Size));
-			}
-			return clone;
-		}
-
-		/// <summary>
-		/// This returns the image "result" of this surface, with all the elements rendered on it.
-		/// </summary>
-		/// <returns></returns>
-		public Image GetImageForExport() {
-			return GetImage(RenderMode.EXPORT);
-		}
-		
-		/// <summary>
-		/// This is the event handler for the Paint Event, try to draw as little as possible!
-		/// </summary>
-		/// <param name="sender"></param>
-		/// <param name="paintEventArgs">PaintEventArgs</param>
-		void SurfacePaint(object sender, PaintEventArgs paintEventArgs) {
-			Graphics targetGraphics = paintEventArgs.Graphics;
-			Rectangle clipRectangle = paintEventArgs.ClipRectangle;
-			if (Rectangle.Empty.Equals(clipRectangle)) {
-				LOG.Debug("Empty cliprectangle??");
-				return;
-			}
-
-			if (_elements.HasIntersectingFilters(clipRectangle)) {
-				if (_buffer != null) {
-					if (_buffer.Width != Image.Width || _buffer.Height != Image.Height || _buffer.PixelFormat != Image.PixelFormat) {
-						_buffer.Dispose();
-						_buffer = null;
-					}
-				}
-				if (_buffer == null) {
-					_buffer = ImageHelper.CreateEmpty(Image.Width, Image.Height, Image.PixelFormat, Color.Empty, Image.HorizontalResolution, Image.VerticalResolution);
-					LOG.DebugFormat("Created buffer with size: {0}x{1}", Image.Width, Image.Height);
-				}
-				// Elements might need the bitmap, so we copy the part we need
-				using (Graphics graphics = Graphics.FromImage(_buffer)) {
-					// do not set the following, the containers need to decide this themselves!
-					//graphics.SmoothingMode = SmoothingMode.HighQuality;
-					//graphics.PixelOffsetMode = PixelOffsetMode.HighQuality;
-					//graphics.CompositingQuality = CompositingQuality.HighQuality;
-					//graphics.InterpolationMode = InterpolationMode.HighQualityBicubic;
-					DrawBackground(graphics, clipRectangle);
-					graphics.DrawImage(Image, clipRectangle, clipRectangle, GraphicsUnit.Pixel);
-					graphics.SetClip(targetGraphics);
-					_elements.Draw(graphics, _buffer, RenderMode.EDIT, clipRectangle);
-				}
-				targetGraphics.DrawImage(_buffer, clipRectangle, clipRectangle, GraphicsUnit.Pixel);
-			} else {
-				DrawBackground(targetGraphics, clipRectangle);
-				targetGraphics.DrawImage(Image, clipRectangle, clipRectangle, GraphicsUnit.Pixel);
-				_elements.Draw(targetGraphics, null, RenderMode.EDIT, clipRectangle);
-			}
-
-			// No clipping for the adorners
-			targetGraphics.ResetClip();
-			// Draw adorners last
-			foreach (var drawableContainer in _selectedElements)
-			{
-				foreach(var adorner in drawableContainer.Adorners)
-				{
-					adorner.Paint(paintEventArgs);
-				}
-			}
-		}
-
-		private void DrawBackground(Graphics targetGraphics, Rectangle clipRectangle) {
-			// check if we need to draw the checkerboard
-			if (Image.IsAlphaPixelFormat(Image.PixelFormat) && _transparencyBackgroundBrush != null) {
-				targetGraphics.FillRectangle(_transparencyBackgroundBrush, clipRectangle);
-			} else {
-				targetGraphics.Clear(BackColor);
-			}
-		}
-		
-		/// <summary>
-		/// Draw a checkboard when capturing with transparency 
-		/// </summary>
-		/// <param name="e">PaintEventArgs</param>
-		protected override void OnPaintBackground(PaintEventArgs e) {
-		}
-
-		/// <summary>
-		/// Add a new element to the surface
-		/// </summary>
-		/// <param name="element">the new element</param>
-		/// <param name="makeUndoable">true if the adding should be undoable</param>
-		/// <param name="invalidate">true if invalidate needs to be called</param>
-		public void AddElement(IDrawableContainer element, bool makeUndoable = true, bool invalidate = true) {
-			_elements.Add(element);
-			DrawableContainer container = element as DrawableContainer;
-			if (container != null) {
-				container.FieldChanged += element_FieldChanged;
-			}
-			element.Parent = this;
-			if (element.Status == EditStatus.UNDRAWN) {
-				element.Status = EditStatus.IDLE;
-			}
-			if (element.Selected)
-			{
-				// Use false, as the element is invalidated when invalidate == true anyway
-				SelectElement(element, false);
-			}
-			if (invalidate)
-			{
-				element.Invalidate();
-			}
-			if (makeUndoable) {
-				MakeUndoable(new AddElementMemento(this, element), false);
-			}
-			_modified = true;
-		}
-
-		/// <summary>
-		/// Remove the list of elements
-		/// </summary>
-		/// <param name="elementsToRemove">IDrawableContainerList</param>
-		/// <param name="makeUndoable">flag specifying if the remove needs to be undoable</param>
-		public void RemoveElements(IDrawableContainerList elementsToRemove, bool makeUndoable = true)
-		{
-			// fix potential issues with iterating a changing list
-			DrawableContainerList cloned = new DrawableContainerList();
-			cloned.AddRange(elementsToRemove);
-			if (makeUndoable)
-			{
-				MakeUndoable(new DeleteElementsMemento(this, cloned), false);
-			}
-			SuspendLayout();
-			foreach (var drawableContainer in cloned)
-			{
-				RemoveElement(drawableContainer, false, false, false);
-			}
-			ResumeLayout();
-			Invalidate();
-			if (_movingElementChanged != null)
-			{
-				SurfaceElementEventArgs eventArgs = new SurfaceElementEventArgs();
-				eventArgs.Elements = cloned;
-				_movingElementChanged(this, eventArgs);
-			}
-		}
-
-		/// <summary>
-		/// Remove an element of the elements list
-		/// </summary>
-		/// <param name="elementToRemove">Element to remove</param>
-		/// <param name="makeUndoable">flag specifying if the remove needs to be undoable</param>
-		/// <param name="invalidate">flag specifying if an surface invalidate needs to be called</param>
-		public void RemoveElement(IDrawableContainer elementToRemove, bool makeUndoable = true, bool invalidate = true, bool generateEvents = true) {
-			DeselectElement(elementToRemove, generateEvents);
-			_elements.Remove(elementToRemove);
-			DrawableContainer element = elementToRemove as DrawableContainer;
-			if (element != null) {
-				element.FieldChanged -= element_FieldChanged;
-			}
-			element.Parent = null;
-			// Do not dispose, the memento should!! element.Dispose();
-			if (invalidate)
-			{
-				Invalidate();
-			}
-			if (makeUndoable) {
-				MakeUndoable(new DeleteElementMemento(this, elementToRemove), false);
-			}
-			_modified = true;
-		}
-
-		/// <summary>
-		/// Add the supplied elements to the surface
-		/// </summary>
-		/// <param name="elementsToAdd">DrawableContainerList</param>
-		/// <param name="makeUndoable">true if the adding should be undoable</param>
-		public void AddElements(IDrawableContainerList elementsToAdd, bool makeUndoable = true) {
-			// fix potential issues with iterating a changing list
-			DrawableContainerList cloned = new DrawableContainerList();
-			cloned.AddRange(elementsToAdd);
-			if (makeUndoable)
-			{
-				MakeUndoable(new AddElementsMemento(this, cloned), false);
-			}
-			SuspendLayout();
-			foreach (var element in cloned) {
-				element.Selected = true;
-				AddElement(element, false, false);
-			}
-			ResumeLayout();
-			Invalidate();
-		}
-
-		/// <summary>
-		/// Returns if this surface has selected elements
-		/// </summary>
-		/// <returns></returns>
-		public bool HasSelectedElements {
-			get {
-<<<<<<< HEAD
-				return (_selectedElements != null && _selectedElements.Count > 0);				
-=======
-				return selectedElements != null && selectedElements.Count > 0;				
->>>>>>> c02bd6ce
-			}
-		}
-
-		/// <summary>
-		/// Remove all the selected elements
-		/// </summary>
-		public void RemoveSelectedElements() {
-			if (HasSelectedElements) {
-				// As RemoveElement will remove the element from the selectedElements list we need to copy the element to another list.
-				RemoveElements(_selectedElements);
-				if (_movingElementChanged != null) {
-					SurfaceElementEventArgs eventArgs = new SurfaceElementEventArgs();
-					_movingElementChanged(this, eventArgs);
-				}
-			}
-		}
-
-		/// <summary>
-		/// Cut the selected elements from the surface to the clipboard
-		/// </summary>
-		public void CutSelectedElements() {
-			if (HasSelectedElements) {
-				ClipboardHelper.SetClipboardData(typeof(IDrawableContainerList), _selectedElements);
-				RemoveSelectedElements();
-			}
-		}
-
-		/// <summary>
-		/// Copy the selected elements to the clipboard
-		/// </summary>
-		public void CopySelectedElements() {
-			if (HasSelectedElements) {
-				ClipboardHelper.SetClipboardData(typeof(IDrawableContainerList), _selectedElements);
-			}
-		}
-
-		/// <summary>
-		/// This method is called to confirm/cancel "confirmable" elements, like the crop-container.
-		/// Called when pressing enter or using the "check" in the editor.
-		/// </summary>
-		/// <param name="confirm"></param>
-		public void ConfirmSelectedConfirmableElements(bool confirm){
-			// create new collection so that we can iterate safely (selectedElements might change due with confirm/cancel)
-<<<<<<< HEAD
-			List<IDrawableContainer> selectedDCs = new List<IDrawableContainer>(_selectedElements);
-=======
-			List<IDrawableContainer> selectedDCs = new List<IDrawableContainer>(selectedElements);
-			if (_cropContainer == null)
-			{
-				return;
-			}
->>>>>>> c02bd6ce
-			foreach (IDrawableContainer dc in selectedDCs){
-				if (dc.Equals(_cropContainer)){
-					DrawingMode = DrawingModes.None;
-					// No undo memento for the cropcontainer itself, only for the effect
-					RemoveElement(_cropContainer, false);
-					if (confirm) {
-						ApplyCrop(_cropContainer.Bounds);
-					}
-					_cropContainer.Dispose();
-					_cropContainer = null;
-					break;
-				}
-			}
-		}
-
-		/// <summary>
-		/// Paste all the elements that are on the clipboard
-		/// </summary>
-		public void PasteElementFromClipboard() {
-			IDataObject clipboard = ClipboardHelper.GetDataObject();
-
-			List<string> formats = ClipboardHelper.GetFormats(clipboard);
-			if (formats == null || formats.Count == 0) {
-				return;
-			}
-			if (LOG.IsDebugEnabled) {
-				LOG.Debug("List of clipboard formats available for pasting:");
-				foreach(string format in formats) {
-					LOG.Debug("\tgot format: " + format);
-				}
-			}
-
-			if (formats.Contains(typeof(IDrawableContainerList).FullName)) {
-				IDrawableContainerList dcs = (IDrawableContainerList)ClipboardHelper.GetFromDataObject(clipboard, typeof(IDrawableContainerList));
-				if (dcs != null) {
-					// Make element(s) only move 10,10 if the surface is the same
-					Point moveOffset;
-					bool isSameSurface = dcs.ParentID == _uniqueId;
-					dcs.Parent = this;
-					if (isSameSurface) {
-						moveOffset = new Point(10, 10);
-					} else {
-						moveOffset = Point.Empty;
-					}
-					// Here a fix for bug #1475, first calculate the bounds of the complete IDrawableContainerList
-					Rectangle drawableContainerListBounds = Rectangle.Empty;
-					foreach (IDrawableContainer element in dcs) {
-						if (drawableContainerListBounds == Rectangle.Empty) {
-							drawableContainerListBounds = element.DrawingBounds;
-						} else {
-							drawableContainerListBounds = Rectangle.Union(drawableContainerListBounds, element.DrawingBounds);
-						}
-					}
-					// And find a location inside the target surface to paste to
-					bool containersCanFit = drawableContainerListBounds.Width < Bounds.Width && drawableContainerListBounds.Height < Bounds.Height;
-					if (!containersCanFit) {
-						Point containersLocation = drawableContainerListBounds.Location;
-						containersLocation.Offset(moveOffset);
-						if (!Bounds.Contains(containersLocation)) {
-							// Easy fix for same surface
-							if (isSameSurface) {
-								moveOffset = new Point(-10, -10);
-							} else {
-								// For different surface, which is most likely smaller, we move to "10,10"
-								moveOffset = new Point(-drawableContainerListBounds.Location.X + 10, -drawableContainerListBounds.Location.Y + 10);
-							}
-						}
-					} else {
-						Rectangle moveContainerListBounds = drawableContainerListBounds;
-						moveContainerListBounds.Offset(moveOffset);
-						// check if the element is inside
-						if (!Bounds.Contains(moveContainerListBounds)) {
-							// Easy fix for same surface
-							if (isSameSurface) {
-								moveOffset = new Point(-10, -10);
-							} else {
-								// For different surface, which is most likely smaller
-								int offsetX = 0;
-								int offsetY = 0;
-								if (drawableContainerListBounds.Right > Bounds.Right) {
-									offsetX = Bounds.Right - drawableContainerListBounds.Right;
-									// Correction for the correction
-									if (drawableContainerListBounds.Left + offsetX < 0) {
-										offsetX += Math.Abs(drawableContainerListBounds.Left + offsetX);
-									}
-								}
-								if (drawableContainerListBounds.Bottom > Bounds.Bottom) {
-									offsetY = Bounds.Bottom - drawableContainerListBounds.Bottom;
-									// Correction for the correction
-									if (drawableContainerListBounds.Top + offsetY < 0) {
-										offsetY += Math.Abs(drawableContainerListBounds.Top + offsetY);
-									}
-								}
-								moveOffset = new Point(offsetX, offsetY);
-							}
-						}
-					}
-					dcs.MoveBy(moveOffset.X, moveOffset.Y);
-					AddElements(dcs);
-					FieldAggregator.BindElements(dcs);
-					DeselectAllElements();
-					SelectElements(dcs);
-				}
-			} else if (ClipboardHelper.ContainsImage(clipboard)) {
-				int x = 10;
-				int y = 10;
-				foreach (Image clipboardImage in ClipboardHelper.GetImages(clipboard)) {
-					if (clipboardImage != null) {
-						DeselectAllElements();
-						IImageContainer container = AddImageContainer(clipboardImage as Bitmap, x, y);
-						SelectElement(container);
-						clipboardImage.Dispose();
-						x += 10;
-						y += 10;
-					}
-				}
-			} else if (ClipboardHelper.ContainsText(clipboard)) {
-				string text = ClipboardHelper.GetText(clipboard);
-				if (text != null) {
-					DeselectAllElements();
-					ITextContainer textContainer = AddTextContainer(text, HorizontalAlignment.Center, VerticalAlignment.CENTER,
-						FontFamily.GenericSansSerif, 12f, false, false, false, 2, Color.Black, Color.Transparent);
-					SelectElement(textContainer);
-				}
-			}
-		}
-		
-		/// <summary>
-		/// Duplicate all the selecteded elements
-		/// </summary>
-		public void DuplicateSelectedElements() {
-			LOG.DebugFormat("Duplicating {0} selected elements", _selectedElements.Count);
-			IDrawableContainerList dcs = _selectedElements.Clone();
-			dcs.Parent = this;
-			dcs.MoveBy(10,10);
-			AddElements(dcs);
-			DeselectAllElements();
-			SelectElements(dcs);
-		}
-		
-		/// <summary>
-		/// Deselect the specified element
-		/// </summary>
-		/// <param name="container"></param>
-		public void DeselectElement(IDrawableContainer container, bool generateEvents = true) {
-			container.Selected = false;
-			_selectedElements.Remove(container);
-			container.Invalidate();
-			FieldAggregator.UnbindElement(container);
-			if (generateEvents && _movingElementChanged != null) {
-				SurfaceElementEventArgs eventArgs = new SurfaceElementEventArgs();
-				eventArgs.Elements = _selectedElements;
-				_movingElementChanged(this, eventArgs);
-			}
-		}
-
-		/// <summary>
-		/// Deselect the specified elements
-		/// </summary>
-		/// <param name="elements"></param>
-		public void DeselectElements(IDrawableContainerList elements)
-		{
-			if (elements.Count == 0)
-			{
-				return;
-			}
-			while (elements.Count > 0)
-			{
-				var element = elements[0];
-				DeselectElement(element, false);
-			}
-			if (_movingElementChanged != null)
-			{
-				SurfaceElementEventArgs eventArgs = new SurfaceElementEventArgs();
-				eventArgs.Elements = _selectedElements;
-				_movingElementChanged(this, eventArgs);
-			}
-			Invalidate();
-		}
-
-		/// <summary>
-		/// Deselect all the selected elements
-		/// </summary>
-		public void DeselectAllElements() {
-			DeselectElements(_selectedElements);
-		}
-
-		/// <summary>
-		/// Select the supplied element
-		/// </summary>
-		/// <param name="container"></param>
-		public void SelectElement(IDrawableContainer container, bool invalidate = true, bool generateEvents = true) {
-			if (!_selectedElements.Contains(container)) {
-				_selectedElements.Add(container);
-				container.Selected = true;
-				FieldAggregator.BindElement(container);
-				if (generateEvents && _movingElementChanged != null) {
-					SurfaceElementEventArgs eventArgs = new SurfaceElementEventArgs();
-					eventArgs.Elements = _selectedElements;
-					_movingElementChanged(this, eventArgs);
-				}
-				if (invalidate)
-				{
-					container.Invalidate();
-				}
-			}
-		}
-
-		/// <summary>
-		/// Select all elements, this is called when Ctrl+A is pressed
-		/// </summary>
-		public void SelectAllElements() {
-			SelectElements(_elements);
-		}
-
-		/// <summary>
-		/// Select the supplied elements
-		/// </summary>
-		/// <param name="elements"></param>
-		public void SelectElements(IDrawableContainerList elements) {
-			SuspendLayout();
-			foreach(IDrawableContainer element in elements) {
-				SelectElement(element, false, false);
-			}
-			if (_movingElementChanged != null)
-			{
-				SurfaceElementEventArgs eventArgs = new SurfaceElementEventArgs {Elements = _selectedElements};
-				_movingElementChanged(this, eventArgs);
-			}
-			ResumeLayout();
-			Invalidate();
-		}
-
-		/// <summary>
-		/// Process key presses on the surface, this is called from the editor (and NOT an override from the Control)
-		/// </summary>
-		/// <param name="k">Keys</param>
-		/// <returns>false if no keys were processed</returns>
-		public bool ProcessCmdKey(Keys k) {
-			if (_selectedElements.Count > 0) {
-				bool shiftModifier = (ModifierKeys & Keys.Shift) == Keys.Shift;
-				int px = shiftModifier ? 10 : 1;
-				Point moveBy = Point.Empty;
-				
-				switch (k) {
-					case Keys.Left:
-					case Keys.Left | Keys.Shift:
-						moveBy = new Point(-px, 0);
-						break;
-					case Keys.Up:
-					case Keys.Up | Keys.Shift:
-						moveBy = new Point(0, -px);
-						break;
-					case Keys.Right:
-					case Keys.Right | Keys.Shift:
-						moveBy = new Point(px, 0);
-						break;
-					case Keys.Down:
-					case Keys.Down | Keys.Shift:
-						moveBy = new Point(0, px);
-						break;
-					case Keys.PageUp:
-						PullElementsUp();
-						break;
-					case Keys.PageDown:
-						PushElementsDown();
-						break;
-					case Keys.Home:
-						PullElementsToTop();
-						break;
-					case Keys.End:
-						PushElementsToBottom();
-						break;
-					case Keys.Enter:
-						ConfirmSelectedConfirmableElements(true);
-						break;
-					case Keys.Escape:
-						ConfirmSelectedConfirmableElements(false);
-						break;
-					/*case Keys.Delete:
-						RemoveSelectedElements();
-						break;*/
-					default:
-						return false;
-				}
-				if (!Point.Empty.Equals(moveBy)) {
-					_selectedElements.MakeBoundsChangeUndoable(true);
-					_selectedElements.MoveBy(moveBy.X, moveBy.Y);
-				}
-				return true;
-			}
-			return false;
-		}
-
-		/// <summary>
-		/// Property for accessing the elements on the surface
-		/// </summary>
-		public IDrawableContainerList Elements {
-			get {
-				return _elements;
-			}
-		}
-
-		/// <summary>
-		/// pulls selected elements up one level in hierarchy
-		/// </summary>
-		public void PullElementsUp() {
-			_elements.PullElementsUp(_selectedElements);
-			_elements.Invalidate();
-		}
-		
-		/// <summary>
-		/// pushes selected elements up to top in hierarchy
-		/// </summary>
-		public void PullElementsToTop() {
-			_elements.PullElementsToTop(_selectedElements);
-			_elements.Invalidate();
-		}
-		
-		/// <summary>
-		/// pushes selected elements down one level in hierarchy
-		/// </summary>
-		public void PushElementsDown() {
-			_elements.PushElementsDown(_selectedElements);
-			_elements.Invalidate();
-		}
-		
-		/// <summary>
-		/// pushes selected elements down to bottom in hierarchy
-		/// </summary>
-		public void PushElementsToBottom() {
-			_elements.PushElementsToBottom(_selectedElements);
-			_elements.Invalidate();
-		}
-		
-		/// <summary>
-		/// indicates whether the selected elements could be pulled up in hierarchy
-		/// </summary>
-		/// <returns>true if selected elements could be pulled up, false otherwise</returns>
-		public bool CanPullSelectionUp() {
-			return _elements.CanPullUp(_selectedElements);
-		}
-		
-		/// <summary>
-		/// indicates whether the selected elements could be pushed down in hierarchy
-		/// </summary>
-		/// <returns>true if selected elements could be pushed down, false otherwise</returns>
-		public bool CanPushSelectionDown() {
-			return _elements.CanPushDown(_selectedElements);
-		}
-		
-		public void element_FieldChanged(object sender, FieldChangedEventArgs e) {
-			_selectedElements.HandleFieldChangedEvent(sender, e);
-		}
-
-		public bool IsOnSurface(IDrawableContainer container) {
-			return _elements.Contains(container);
-		}
-	}
-}
+﻿/*
+ * Greenshot - a free and open source screenshot tool
+ * Copyright (C) 2007-2015 Thomas Braun, Jens Klingen, Robin Krom
+ * 
+ * For more information see: http://getgreenshot.org/
+ * The Greenshot project is hosted on GitHub https://github.com/greenshot/greenshot
+ * 
+ * This program is free software: you can redistribute it and/or modify
+ * it under the terms of the GNU General Public License as published by
+ * the Free Software Foundation, either version 1 of the License, or
+ * (at your option) any later version.
+ * 
+ * This program is distributed in the hope that it will be useful,
+ * but WITHOUT ANY WARRANTY; without even the implied warranty of
+ * MERCHANTABILITY or FITNESS FOR A PARTICULAR PURPOSE.  See the
+ * GNU General Public License for more details.
+ * 
+ * You should have received a copy of the GNU General Public License
+ * along with this program.  If not, see <http://www.gnu.org/licenses/>.
+ */
+
+using Greenshot.Configuration;
+using Greenshot.Core;
+using Greenshot.Drawing.Fields;
+using Greenshot.Helpers;
+using Greenshot.IniFile;
+using Greenshot.Memento;
+using GreenshotPlugin.Controls;
+using GreenshotPlugin.Core;
+using GreenshotPlugin.Interfaces.Drawing;
+using log4net;
+using System;
+using System.Collections.Generic;
+using System.Drawing;
+using System.Drawing.Drawing2D;
+using System.Drawing.Imaging;
+using System.IO;
+using System.Runtime.Serialization.Formatters.Binary;
+using System.Windows.Forms;
+using Greenshot.Plugin;
+using Greenshot.Plugin.Drawing;
+using Greenshot.Plugin.Drawing.Adorners;
+
+namespace Greenshot.Drawing
+{
+
+	/// <summary>
+	/// Description of Surface.
+	/// </summary>
+	public class Surface : Control, ISurface {
+		private static readonly ILog LOG = LogManager.GetLogger(typeof(Surface));
+		public static int Count = 0;
+		private static readonly CoreConfiguration CoreConfig = IniConfig.GetIniSection<CoreConfiguration>();
+
+		// Property to identify the Surface ID
+		private Guid _uniqueId = Guid.NewGuid();
+
+		/// <summary>
+		/// The GUID of the surface
+		/// </summary>
+		public Guid ID {
+			get {
+				return _uniqueId;
+			}
+			set {
+				_uniqueId = value;
+			}
+		}
+
+		/// <summary>
+		/// Event handlers (do not serialize!)
+		/// </summary>
+		[NonSerialized]
+		private SurfaceElementEventHandler _movingElementChanged;
+		public event SurfaceElementEventHandler MovingElementChanged {
+			add {
+				_movingElementChanged += value;
+			}
+			remove {
+				_movingElementChanged -= value;
+			}
+		}
+		[NonSerialized]
+		private SurfaceDrawingModeEventHandler _drawingModeChanged;
+		public event SurfaceDrawingModeEventHandler DrawingModeChanged {
+			add {
+				_drawingModeChanged += value;
+			}
+			remove {
+				_drawingModeChanged -= value;
+			}
+		}
+		[NonSerialized]
+		private SurfaceSizeChangeEventHandler _surfaceSizeChanged;
+		public event SurfaceSizeChangeEventHandler SurfaceSizeChanged {
+			add {
+				_surfaceSizeChanged += value;
+			}
+			remove {
+				_surfaceSizeChanged -= value;
+			}
+		}
+
+		[NonSerialized]
+		private SurfaceMessageEventHandler _surfaceMessage;
+		public event SurfaceMessageEventHandler SurfaceMessage {
+			add {
+				_surfaceMessage += value;
+			}
+			remove {
+				_surfaceMessage -= value;
+			}
+		}
+
+		/// <summary>
+		/// inUndoRedo makes sure we don't undo/redo while in a undo/redo action
+		/// </summary>
+		[NonSerialized]
+		private bool _inUndoRedo;
+
+		/// <summary>
+		/// Make only one surfacemove cycle undoable, see SurfaceMouseMove
+		/// </summary>
+		[NonSerialized]
+		private bool _isSurfaceMoveMadeUndoable;
+
+		/// <summary>
+		/// Undo/Redo stacks, should not be serialized as the file would be way to big
+		/// </summary>
+		[NonSerialized]
+		private readonly Stack<IMemento> _undoStack = new Stack<IMemento>();
+		[NonSerialized]
+		private readonly Stack<IMemento> _redoStack = new Stack<IMemento>();
+
+		/// <summary>
+		/// Last save location, do not serialize!
+		/// </summary>
+		[NonSerialized]
+		private string _lastSaveFullPath;
+
+		/// <summary>
+		/// current drawing mode, do not serialize!
+		/// </summary>
+		[NonSerialized]
+		private DrawingModes _drawingMode = DrawingModes.None;
+
+		/// <summary>
+		/// the keyslocked flag helps with focus issues
+		/// </summary>
+		[NonSerialized]
+		private bool _keysLocked;
+
+		/// <summary>
+		/// Location of the mouse-down (it "starts" here), do not serialize
+		/// </summary>
+		[NonSerialized]
+		private Point _mouseStart = Point.Empty;
+
+		/// <summary>
+		/// are we in a mouse down, do not serialize
+		/// </summary>
+		[NonSerialized]
+		private bool _mouseDown;
+
+		/// <summary>
+		/// The selected element for the mouse down, do not serialize
+		/// </summary>
+		[NonSerialized]
+		private IDrawableContainer _mouseDownElement;
+
+		/// <summary>
+		/// all selected elements, do not serialize
+		/// </summary>
+		[NonSerialized]
+		private readonly IDrawableContainerList _selectedElements;
+
+		/// <summary>
+		/// the element we are drawing with, do not serialize
+		/// </summary>
+		[NonSerialized]
+		private IDrawableContainer _drawingElement;
+
+		/// <summary>
+		/// the element we want to draw with (not yet drawn), do not serialize
+		/// </summary>
+		[NonSerialized]
+		private IDrawableContainer _undrawnElement;
+
+		/// <summary>
+		/// the cropcontainer, when cropping this is set, do not serialize
+		/// </summary>
+		[NonSerialized]
+		private IDrawableContainer _cropContainer;
+
+		/// <summary>
+		/// the brush which is used for transparent backgrounds, set by the editor, do not serialize
+		/// </summary>
+		[NonSerialized]
+		private Brush _transparencyBackgroundBrush;
+
+		/// <summary>
+		/// The buffer is only for drawing on it when using filters (to supply access)
+		/// This saves a lot of "create new bitmap" commands
+		/// Should not be serialized, as it's generated.
+		/// The actual bitmap is in the paintbox...
+		/// TODO: Check if this buffer is still needed!
+		/// </summary>
+		[NonSerialized]
+		private Bitmap _buffer;
+
+		/// <summary>
+		/// all stepLabels for the surface, needed with serialization
+		/// </summary>
+		private readonly List<StepLabelContainer> _stepLabels = new List<StepLabelContainer>();
+
+		public void AddStepLabel(StepLabelContainer stepLabel) {
+			_stepLabels.Add(stepLabel);
+		}
+		public void RemoveStepLabel(StepLabelContainer stepLabel) {
+			_stepLabels.Remove(stepLabel);
+		}
+
+		/// <summary>
+		/// Count all the VISIBLE steplabels in the surface, up to the supplied one
+		/// </summary>
+		/// <param name="stopAtContainer">can be null, if not the counting stops here</param>
+		/// <returns>number of steplabels before the supplied container</returns>
+		public int CountStepLabels(IDrawableContainer stopAtContainer) {
+			int number = 1;
+			foreach (var possibleThis in _stepLabels) {
+				if (Equals(possibleThis, stopAtContainer)) {
+					break;
+				}
+				if (IsOnSurface(possibleThis)) {
+					number++;
+				}
+			}
+			return number;
+		}
+
+		/// <summary>
+		/// all elements on the surface, needed with serialization
+		/// </summary>
+		private readonly IDrawableContainerList _elements;
+
+		/// <summary>
+		/// all elements on the surface, needed with serialization
+		/// </summary>
+		private FieldAggregator _fieldAggregator;
+
+		/// <summary>
+		/// the cursor container, needed with serialization as we need a direct acces to it.
+		/// </summary>
+		private IDrawableContainer _cursorContainer;
+
+		/// <summary>
+		/// the capture details, needed with serialization
+		/// </summary>
+		private ICaptureDetails _captureDetails;
+
+		/// <summary>
+		/// the modified flag specifies if the surface has had modifications after the last export.
+		/// Initial state is modified, as "it's not saved"
+		/// After serialization this should actually be "false" (the surface came from a stream)
+		/// For now we just serialize it...
+		/// </summary>
+		private bool _modified = true;
+
+		/// <summary>
+		/// The image is the actual captured image, needed with serialization
+		/// </summary>
+		private Image _image;
+		public Image Image {
+			get {
+				return _image;
+			}
+			set {
+				_image = value;
+				Size = _image.Size;
+			}
+		}
+
+		/// <summary>
+		/// The field aggregator is that which is used to have access to all the fields inside the currently selected elements.
+		/// e.g. used to decided if and which line thickness is shown when multiple elements are selected.
+		/// </summary>
+		public FieldAggregator FieldAggregator {
+			get {
+				return _fieldAggregator;
+			}
+			set {
+				_fieldAggregator = value;
+			}
+		}
+
+		/// <summary>
+		/// The cursor container has it's own accessor so we can find and remove this (when needed)
+		/// </summary>
+		public IDrawableContainer CursorContainer {
+			get {
+				return _cursorContainer;
+			}
+		}
+
+		/// <summary>
+		/// A simple getter to ask if this surface has a cursor
+		/// </summary>
+		public bool HasCursor {
+			get {
+				return _cursorContainer != null;
+			}
+		}
+
+		/// <summary>
+		/// A simple helper method to remove the cursor from the surface
+		/// </summary>
+		public void RemoveCursor() {
+			RemoveElement(_cursorContainer, true);
+			_cursorContainer = null;
+		}
+
+		/// <summary>
+		/// The brush which is used to draw the transparent background
+		/// </summary>
+		public Brush TransparencyBackgroundBrush {
+			get {
+				return _transparencyBackgroundBrush;
+			}
+			set {
+				_transparencyBackgroundBrush = value;
+			}
+		}
+
+		/// <summary>
+		/// Are the keys on this surface locked?
+		/// </summary>
+		public bool KeysLocked {
+			get {
+				return _keysLocked;
+			}
+			set {
+				_keysLocked = value;
+			}
+		}
+
+		/// <summary>
+		/// Is this surface modified? This is only true if the surface has not been exported.
+		/// </summary>
+		public bool Modified {
+			get {
+				return _modified;
+			}
+			set {
+				_modified = value;
+			}
+		}
+
+		/// <summary>
+		/// The DrawingMode property specifies the mode for drawing, more or less the element type.
+		/// </summary>
+		public DrawingModes DrawingMode {
+			get {return _drawingMode;}
+			set {
+				_drawingMode = value;
+				if (_drawingModeChanged != null) {
+					SurfaceDrawingModeEventArgs eventArgs = new SurfaceDrawingModeEventArgs {DrawingMode = _drawingMode};
+					_drawingModeChanged.Invoke(this, eventArgs);
+				}
+				DeselectAllElements();
+				CreateUndrawnElement();
+			}
+		}
+
+		/// <summary>
+		/// Property for accessing the last save "full" path
+		/// </summary>
+		public string LastSaveFullPath {
+			get {
+				return _lastSaveFullPath;
+			}
+			set {
+				_lastSaveFullPath = value;
+			}
+		}
+
+		/// <summary>
+		/// Property for accessing the URL to which the surface was recently uploaded
+		/// </summary>
+		public string UploadURL {
+			get;
+			set;
+		}
+
+		/// <summary>
+		/// Property for accessing the capture details
+		/// </summary>
+		public ICaptureDetails CaptureDetails {
+			get {
+				return _captureDetails;
+			}
+			set {
+				_captureDetails = value;
+			}
+		}
+
+		/// <summary>
+		/// Base Surface constructor
+		/// </summary>
+		public Surface() : base(){
+			_fieldAggregator = new FieldAggregator(this);
+			Count++;
+			_elements = new DrawableContainerList(_uniqueId);
+			_selectedElements = new DrawableContainerList(_uniqueId);
+			LOG.Debug("Creating surface!");
+			MouseDown += SurfaceMouseDown;
+			MouseUp += SurfaceMouseUp;
+			MouseMove += SurfaceMouseMove;
+			MouseDoubleClick += SurfaceDoubleClick;
+			Paint += SurfacePaint;
+			AllowDrop = true;
+			DragDrop += OnDragDrop;
+			DragEnter += OnDragEnter;
+			// bind selected & elements to this, otherwise they can't inform of modifications
+			_selectedElements.Parent = this;
+			_elements.Parent = this;
+			// Make sure we are visible
+			Visible = true;
+			TabStop = false;
+			// Enable double buffering
+			DoubleBuffered = true;
+			SetStyle(ControlStyles.UserPaint | ControlStyles.AllPaintingInWmPaint | ControlStyles.ResizeRedraw | ControlStyles.ContainerControl | ControlStyles.OptimizedDoubleBuffer | ControlStyles.SupportsTransparentBackColor, true);
+		}
+		
+		/// <summary>
+		/// Private method, the current image is disposed the new one will stay.
+		/// </summary>
+		/// <param name="newImage">The new image</param>
+		/// <param name="dispose">true if the old image needs to be disposed, when using undo this should not be true!!</param>
+		private void SetImage(Image newImage, bool dispose) {
+			// Dispose
+			if (_image != null && dispose) {
+				_image.Dispose();
+			}
+
+			// Set new values
+			Image = newImage;
+			Size = newImage.Size;
+
+			_modified = true;
+		}
+
+		/// <summary>
+		/// Surface constructor with an image
+		/// </summary>
+		/// <param name="newImage"></param>
+		public Surface(Image newImage) : this() {
+			LOG.DebugFormat("Got image with dimensions {0} and format {1}", newImage.Size, newImage.PixelFormat);
+			SetImage(newImage, true);
+		}
+
+		/// <summary>
+		/// Surface contructor with a capture
+		/// </summary>
+		/// <param name="capture"></param>
+		public Surface(ICapture capture) : this(capture.Image) {
+			// check if cursor is captured, and visible
+			if (capture.Cursor != null && capture.CursorVisible) {
+				Rectangle cursorRect = new Rectangle(capture.CursorLocation, capture.Cursor.Size);
+				Rectangle captureRect = new Rectangle(Point.Empty, capture.Image.Size);
+				// check if cursor is on the capture, otherwise we leave it out.
+				if (cursorRect.IntersectsWith(captureRect)) {
+					_cursorContainer = AddIconContainer(capture.Cursor, capture.CursorLocation.X, capture.CursorLocation.Y);
+					SelectElement(_cursorContainer);
+				}
+			}
+			// Make sure the image is NOT disposed, we took the reference directly into ourselves
+			((Capture)capture).NullImage();
+
+			_captureDetails = capture.CaptureDetails;
+		}
+
+		protected override void Dispose(bool disposing) {
+			if (disposing) {
+				Count--;
+				LOG.Debug("Disposing surface!");
+				if (_buffer != null) {
+					_buffer.Dispose();
+					_buffer = null;
+				}
+				if (_transparencyBackgroundBrush != null) {
+					_transparencyBackgroundBrush.Dispose();
+					_transparencyBackgroundBrush = null;
+				}
+
+				// Cleanup undo/redo stacks
+				while (_undoStack != null && _undoStack.Count > 0) {
+					_undoStack.Pop().Dispose();
+				}
+				while (_redoStack != null && _redoStack.Count > 0) {
+					_redoStack.Pop().Dispose();
+				}
+				foreach (IDrawableContainer container in _elements) {
+					container.Dispose();
+				}
+				if (_undrawnElement != null) {
+					_undrawnElement.Dispose();
+					_undrawnElement = null;
+				}
+				if (_cropContainer != null) {
+					_cropContainer.Dispose();
+					_cropContainer = null;
+				}
+			}
+			base.Dispose(disposing);
+		}
+
+		/// <summary>
+		/// Undo the last action
+		/// </summary>
+		public void Undo() {
+			if (_undoStack.Count > 0) {
+				_inUndoRedo = true;
+				IMemento top = _undoStack.Pop();
+				_redoStack.Push(top.Restore());
+				_inUndoRedo = false;
+			}
+		} 
+
+		/// <summary>
+		/// Undo an undo (=redo)
+		/// </summary>
+		public void Redo() {
+			if (_redoStack.Count > 0) {
+				_inUndoRedo = true;
+				IMemento top = _redoStack.Pop();
+				_undoStack.Push(top.Restore());
+				_inUndoRedo = false;
+			}
+		}
+		
+		/// <summary>
+		/// Returns if the surface can do a undo
+		/// </summary>
+		public bool CanUndo {
+			get {
+				return _undoStack.Count > 0;
+			}
+		}
+
+		/// <summary>
+		/// Returns if the surface can do a redo
+		/// </summary>
+		public bool CanRedo {
+			get {
+				return _redoStack.Count > 0;
+			}
+		}
+
+		/// <summary>
+		/// Get the language key for the undo action
+		/// </summary>
+		public LangKey UndoActionLanguageKey {
+			get {
+				return LangKey.none;
+			}
+		}
+
+		/// <summary>
+		/// Get the language key for redo action
+		/// </summary>
+		public LangKey RedoActionLanguageKey {
+			get {
+				return LangKey.none;
+			}
+		}
+
+		/// <summary>
+		/// Make an action undo-able
+		/// </summary>
+		/// <param name="memento">The memento implementing the undo</param>
+		/// <param name="allowMerge">Allow changes to be merged</param>
+		public void MakeUndoable(IMemento memento, bool allowMerge) {
+			if (_inUndoRedo) {
+				throw new InvalidOperationException("Invoking do within an undo/redo action.");
+			}
+			if (memento != null) {
+				bool allowPush = true;
+				if (_undoStack.Count > 0 && allowMerge) {
+					// Check if merge is possible
+					allowPush = !_undoStack.Peek().Merge(memento);
+				}
+				if (allowPush) {
+					// Clear the redo-stack and dispose
+					while(_redoStack.Count > 0) {
+						_redoStack.Pop().Dispose();
+					}
+					_undoStack.Push(memento);
+				}
+			}
+		}
+
+		/// <summary>
+		/// This saves the elements of this surface to a stream.
+		/// Is used to save a template of the complete surface
+		/// </summary>
+		/// <param name="streamWrite"></param>
+		/// <returns></returns>
+		public long SaveElementsToStream(Stream streamWrite) {
+			long bytesWritten = 0;
+			try {
+				long lengtBefore = streamWrite.Length;
+				BinaryFormatter binaryWrite = new BinaryFormatter();
+				binaryWrite.Serialize(streamWrite, _elements);
+				bytesWritten = streamWrite.Length - lengtBefore;
+			} catch (Exception e) {
+				LOG.Error("Error serializing elements to stream.", e);
+			}
+			return bytesWritten;
+		}
+
+		/// <summary>
+		/// This loads elements from a stream, among others this is used to load a surface.
+		/// </summary>
+		/// <param name="streamRead"></param>
+		public void LoadElementsFromStream(Stream streamRead) {
+			try {
+				BinaryFormatter binaryRead = new BinaryFormatter();
+				IDrawableContainerList loadedElements = (IDrawableContainerList) binaryRead.Deserialize(streamRead);
+				loadedElements.Parent = this;
+				// Make sure the steplabels are sorted accoring to their number
+				_stepLabels.Sort(delegate(StepLabelContainer p1, StepLabelContainer p2) {
+					return p1.Number.CompareTo(p2.Number);
+				});
+				DeselectAllElements();
+				AddElements(loadedElements);
+				SelectElements(loadedElements);
+				FieldAggregator.BindElements(loadedElements);
+			} catch (Exception e) {
+				LOG.Error("Error serializing elements from stream.", e);
+			}
+		}
+
+		/// <summary>
+		/// This is called from the DrawingMode setter, which is not very correct...
+		/// But here an element is created which is not yet draw, thus "undrawnElement".
+		/// The element is than used while drawing on the surface.
+		/// </summary>
+		private void CreateUndrawnElement() {
+			if(_undrawnElement != null) {
+				FieldAggregator.UnbindElement(_undrawnElement);
+			}
+			switch (DrawingMode) {
+				case DrawingModes.Rect:
+					_undrawnElement = new RectangleContainer(this);
+					break;
+				case DrawingModes.Ellipse:
+					_undrawnElement = new EllipseContainer(this);
+					break;
+				case DrawingModes.Text:
+					_undrawnElement = new TextContainer(this);
+					break;
+				case DrawingModes.SpeechBubble:
+					_undrawnElement = new SpeechbubbleContainer(this);
+					break;
+				case DrawingModes.StepLabel:
+					_undrawnElement = new StepLabelContainer(this);
+					break;
+				case DrawingModes.Line:
+					_undrawnElement = new LineContainer(this);
+					break;
+				case DrawingModes.Arrow:
+					_undrawnElement = new ArrowContainer(this);
+					break;
+				case DrawingModes.Highlight:
+					_undrawnElement = new HighlightContainer(this);
+					break;
+				case DrawingModes.Obfuscate:
+					_undrawnElement = new ObfuscateContainer(this);
+					break;
+				case DrawingModes.Crop:
+					_cropContainer = new CropContainer(this);
+					_undrawnElement = _cropContainer;
+					break;
+				case DrawingModes.Bitmap:
+					_undrawnElement = new ImageContainer(this);
+					break;
+				case DrawingModes.Path:
+					_undrawnElement = new FreehandContainer(this);
+					break;
+				case DrawingModes.None:
+					_undrawnElement = null;
+					break;
+			}
+			if (_undrawnElement != null) {
+				FieldAggregator.BindElement(_undrawnElement);
+			}
+		}
+
+		#region Plugin interface implementations
+		public IImageContainer AddImageContainer(Image image, int x, int y) {
+			ImageContainer bitmapContainer = new ImageContainer(this)
+			{
+				Image = image,
+				Left = x,
+				Top = y
+			};
+			AddElement(bitmapContainer);
+			return bitmapContainer;
+		}
+
+		public IImageContainer AddImageContainer(string filename, int x, int y) {
+			ImageContainer bitmapContainer = new ImageContainer(this)
+			{
+				Left = x,
+				Top = y
+			};
+			bitmapContainer.Load(filename);
+			AddElement(bitmapContainer);
+			return bitmapContainer;
+		}
+		public IIconContainer AddIconContainer(Icon icon, int x, int y) {
+			IconContainer iconContainer = new IconContainer(this)
+			{
+				Icon = icon,
+				Left = x,
+				Top = y
+			};
+			AddElement(iconContainer);
+			return iconContainer;
+		}
+		public IIconContainer AddIconContainer(string filename, int x, int y) {
+			IconContainer iconContainer = new IconContainer(this)
+			{
+				Left = x,
+				Top = y
+			};
+			iconContainer.Load(filename);
+			AddElement(iconContainer);
+			return iconContainer;
+		}
+		public ICursorContainer AddCursorContainer(Cursor cursor, int x, int y) {
+			CursorContainer cursorContainer = new CursorContainer(this)
+			{
+				Cursor = cursor,
+				Left = x,
+				Top = y
+			};
+			AddElement(cursorContainer);
+			return cursorContainer;
+		}
+		public ICursorContainer AddCursorContainer(string filename, int x, int y) {
+			CursorContainer cursorContainer = new CursorContainer(this)
+			{
+				Left = x,
+				Top = y
+			};
+			cursorContainer.Load(filename);
+			AddElement(cursorContainer);
+			return cursorContainer;
+		}
+
+		public ITextContainer AddTextContainer(string text, HorizontalAlignment horizontalAlignment, VerticalAlignment verticalAlignment, FontFamily family, float size, bool italic, bool bold, bool shadow, int borderSize, Color color, Color fillColor) {
+			TextContainer textContainer = new TextContainer(this) {Text = text};
+			textContainer.SetFieldValue(FieldType.FONT_FAMILY, family.Name);
+			textContainer.SetFieldValue(FieldType.FONT_BOLD, bold);
+			textContainer.SetFieldValue(FieldType.FONT_ITALIC, italic);
+			textContainer.SetFieldValue(FieldType.FONT_SIZE, size);
+			textContainer.SetFieldValue(FieldType.FILL_COLOR, fillColor);
+			textContainer.SetFieldValue(FieldType.LINE_COLOR, color);
+			textContainer.SetFieldValue(FieldType.LINE_THICKNESS, borderSize);
+			textContainer.SetFieldValue(FieldType.SHADOW, shadow);
+			// Make sure the Text fits
+			textContainer.FitToText();
+			// Align to Surface
+			textContainer.AlignToParent(horizontalAlignment, verticalAlignment);
+
+			//AggregatedProperties.UpdateElement(textContainer);
+			AddElement(textContainer);
+			return textContainer;
+		}
+		#endregion
+
+		#region DragDrop
+
+		private void OnDragEnter(object sender, DragEventArgs e) {
+			if(LOG.IsDebugEnabled) {
+				LOG.Debug("DragEnter got following formats: ");
+				foreach(string format in ClipboardHelper.GetFormats(e.Data)) {
+					LOG.Debug(format);
+				}
+			}
+			if ((e.AllowedEffect & DragDropEffects.Copy) != DragDropEffects.Copy) {
+				e.Effect=DragDropEffects.None;
+			} else {
+				if (ClipboardHelper.ContainsImage(e.Data) || ClipboardHelper.ContainsFormat(e.Data, "DragImageBits")) {
+					e.Effect = DragDropEffects.Copy;
+				} else {
+					e.Effect = DragDropEffects.None;
+				}
+			}
+		}
+
+		/// <summary>
+		/// Handle the drag/drop
+		/// </summary>
+		/// <param name="sender"></param>
+		/// <param name="e"></param>
+		private void OnDragDrop(object sender, DragEventArgs e) {
+			Point mouse = PointToClient(new Point(e.X, e.Y));
+			if (e.Data.GetDataPresent("Text")) {
+				string possibleUrl = ClipboardHelper.GetText(e.Data);
+				// Test if it's an url and try to download the image so we have it in the original form
+				if (possibleUrl != null && possibleUrl.StartsWith("http")) {
+					using (Image image = NetworkHelper.DownloadImage(possibleUrl)) {
+						if (image != null) {
+							AddImageContainer(image, mouse.X, mouse.Y);
+							return;
+						}
+					}
+				}
+			}
+
+			foreach (Image image in ClipboardHelper.GetImages(e.Data)) {
+				AddImageContainer(image, mouse.X, mouse.Y);
+				mouse.Offset(10, 10);
+				image.Dispose();
+			}
+		}
+		
+		#endregion
+
+		/// <summary>
+		/// Auto crop the image
+		/// </summary>
+		/// <returns>true if cropped</returns>
+		public bool AutoCrop() {
+			Rectangle cropRectangle;
+			using (Image tmpImage = GetImageForExport()) {
+				cropRectangle = ImageHelper.FindAutoCropRectangle(tmpImage, CoreConfig.AutoCropDifference);
+			}
+			if (!IsCropPossible(ref cropRectangle)) {
+				return false;
+			}
+			DeselectAllElements();
+			// Maybe a bit obscure, but the following line creates a drop container
+			// It's available as "undrawnElement"
+			DrawingMode = DrawingModes.Crop;
+			_undrawnElement.Left = cropRectangle.X;
+			_undrawnElement.Top = cropRectangle.Y;
+			_undrawnElement.Width = cropRectangle.Width;
+			_undrawnElement.Height = cropRectangle.Height;
+			_undrawnElement.Status = EditStatus.UNDRAWN;
+			AddElement(_undrawnElement);
+			SelectElement(_undrawnElement);
+			_drawingElement = null;
+			_undrawnElement = null;
+			return true;
+		}
+
+		/// <summary>
+		/// A simple clear
+		/// </summary>
+		/// <param name="newColor">The color for the background</param>
+		public void Clear(Color newColor) {
+			//create a blank bitmap the same size as original
+			Bitmap newBitmap = ImageHelper.CreateEmptyLike(Image, Color.Empty);
+			if (newBitmap != null) {
+				// Make undoable
+				MakeUndoable(new SurfaceBackgroundChangeMemento(this, null), false);
+				SetImage(newBitmap, false);
+				Invalidate();
+			}
+		}
+
+		/// <summary>
+		/// Apply a bitmap effect to the surface
+		/// </summary>
+		/// <param name="effect"></param>
+		public void ApplyBitmapEffect(IEffect effect) {
+			BackgroundForm backgroundForm = new BackgroundForm("Effect", "Please wait");
+			backgroundForm.Show();
+			Application.DoEvents();
+			try {
+				Rectangle imageRectangle = new Rectangle(Point.Empty, Image.Size);
+				Matrix matrix = new Matrix();
+				Image newImage = ImageHelper.ApplyEffect(Image, effect, matrix);
+				if (newImage != null) {
+					// Make sure the elements move according to the offset the effect made the bitmap move
+					_elements.Transform(matrix);
+					// Make undoable
+					MakeUndoable(new SurfaceBackgroundChangeMemento(this, matrix), false);
+					SetImage(newImage, false);
+					Invalidate();
+					if (_surfaceSizeChanged != null && !imageRectangle.Equals(new Rectangle(Point.Empty, newImage.Size))) {
+						_surfaceSizeChanged(this, null);
+					}
+				} else {
+					// clean up matrix, as it hasn't been used in the undo stack.
+					matrix.Dispose();
+				}
+			} finally {
+				// Always close the background form
+				backgroundForm.CloseDialog();
+			}
+		}
+
+		/// <summary>
+		/// check if a crop is possible
+		/// </summary>
+		/// <param name="cropRectangle"></param>
+		/// <returns>true if this is possible</returns>
+		public bool IsCropPossible(ref Rectangle cropRectangle) {
+			cropRectangle = GuiRectangle.GetGuiRectangle(cropRectangle.Left, cropRectangle.Top, cropRectangle.Width, cropRectangle.Height);
+			if (cropRectangle.Left < 0) {
+				cropRectangle = new Rectangle(0, cropRectangle.Top, cropRectangle.Width + cropRectangle.Left, cropRectangle.Height);
+			}
+			if (cropRectangle.Top < 0) {
+				cropRectangle = new Rectangle(cropRectangle.Left, 0, cropRectangle.Width, cropRectangle.Height + cropRectangle.Top);
+			}
+			if (cropRectangle.Left + cropRectangle.Width > Width) {
+				cropRectangle = new Rectangle(cropRectangle.Left, cropRectangle.Top, Width - cropRectangle.Left, cropRectangle.Height);
+			}
+			if (cropRectangle.Top + cropRectangle.Height > Height) {
+				cropRectangle = new Rectangle(cropRectangle.Left, cropRectangle.Top, cropRectangle.Width, Height - cropRectangle.Top);
+			}
+			if (cropRectangle.Height > 0 && cropRectangle.Width > 0) {
+				return true;
+			}
+			return false;
+		}
+		
+		/// <summary>
+		/// Use to send any registered SurfaceMessageEventHandler a message, e.g. used for the notification area
+		/// </summary>
+		/// <param name="source">Who send</param>
+		/// <param name="messageType">Type of message</param>
+		/// <param name="message">Message itself</param>
+		public void SendMessageEvent(object source, SurfaceMessageTyp messageType, string message) {
+			if (_surfaceMessage != null) {
+				SurfaceMessageEventArgs eventArgs = new SurfaceMessageEventArgs
+				{
+					Message = message,
+					MessageType = messageType,
+					Surface = this
+				};
+				_surfaceMessage(source, eventArgs);
+			}
+		}
+
+		/// <summary>
+		/// Crop the surface
+		/// </summary>
+		/// <param name="cropRectangle"></param>
+		/// <returns></returns>
+		public bool ApplyCrop(Rectangle cropRectangle) {
+			if (IsCropPossible(ref cropRectangle)) {
+				Rectangle imageRectangle = new Rectangle(Point.Empty, Image.Size);
+				Bitmap tmpImage;
+				// Make sure we have information, this this fails
+				try {
+					tmpImage = ImageHelper.CloneArea(Image, cropRectangle, PixelFormat.DontCare);
+				} catch (Exception ex) {
+					ex.Data.Add("CropRectangle", cropRectangle);
+					ex.Data.Add("Width", Image.Width);
+					ex.Data.Add("Height", Image.Height);
+					ex.Data.Add("Pixelformat", Image.PixelFormat);
+					throw;
+				}
+
+				Matrix matrix = new Matrix();
+				matrix.Translate(-cropRectangle.Left, -cropRectangle.Top, MatrixOrder.Append);
+				// Make undoable
+				MakeUndoable(new SurfaceBackgroundChangeMemento(this, matrix), false);
+
+				// Do not dispose otherwise we can't undo the image!
+				SetImage(tmpImage, false);
+				_elements.Transform(matrix);
+				if (_surfaceSizeChanged != null && !imageRectangle.Equals(new Rectangle(Point.Empty, tmpImage.Size))) {
+					_surfaceSizeChanged(this, null);
+				}
+				Invalidate();
+				return true;
+			}
+			return false;
+		}
+
+		/// <summary>
+		/// The background here is the captured image.
+		/// This is called from the SurfaceBackgroundChangeMemento.
+		/// </summary>
+		/// <param name="previous"></param>
+		/// <param name="matrix"></param>
+		public void UndoBackgroundChange(Image previous, Matrix matrix) {
+			SetImage(previous, false);
+			if (matrix != null) {
+				_elements.Transform(matrix);
+			}
+			_surfaceSizeChanged?.Invoke(this, null);
+			Invalidate();
+		}
+
+		/// <summary>
+		/// Check if an adorner was "hit", and change the cursor if so
+		/// </summary>
+		/// <param name="mouseEventArgs">MouseEventArgs</param>
+		/// <returns>IAdorner</returns>
+		private IAdorner FindActiveAdorner(MouseEventArgs mouseEventArgs)
+		{
+			foreach(IDrawableContainer drawableContainer in _selectedElements)
+			{
+				foreach(IAdorner adorner in drawableContainer.Adorners)
+				{
+					
+					if (adorner.IsActive || adorner.HitTest(mouseEventArgs.Location))
+					{
+						if (adorner.Cursor != null)
+						{
+							Cursor = adorner.Cursor;
+						}
+						return adorner;
+					}
+				}
+			}
+			return null;
+		}
+
+		/// <summary>
+		/// This event handler is called when someone presses the mouse on a surface.
+		/// </summary>
+		/// <param name="sender"></param>
+		/// <param name="e"></param>
+		void SurfaceMouseDown(object sender, MouseEventArgs e) {
+			_mouseStart = e.Location;
+		
+			// check contextmenu
+			if (e.Button == MouseButtons.Right) {
+				IDrawableContainerList selectedList = null;
+				if (_selectedElements != null && _selectedElements.Count > 0) {
+					selectedList = _selectedElements;
+				} else {
+					// Single element
+					IDrawableContainer rightClickedContainer = _elements.ClickableElementAt(_mouseStart.X, _mouseStart.Y);
+					if (rightClickedContainer != null) {
+						selectedList = new DrawableContainerList(ID) {rightClickedContainer};
+					}
+				}
+				if (selectedList != null && selectedList.Count > 0) {
+					selectedList.ShowContextMenu(e, this);
+				}
+				return;
+			}
+
+			_mouseDown = true;
+			_isSurfaceMoveMadeUndoable = false;
+
+			if (_cropContainer != null && ((_undrawnElement == null) || (_undrawnElement != null && DrawingMode != DrawingModes.Crop))) {
+				RemoveElement(_cropContainer, false);
+				_cropContainer = null;
+				_drawingElement = null;
+			}
+
+			if (_drawingElement == null && DrawingMode != DrawingModes.None) {
+				if (_undrawnElement == null) {
+					DeselectAllElements();
+					if (_undrawnElement == null) {
+						CreateUndrawnElement();
+					}
+				}
+				_drawingElement = _undrawnElement;
+				// if a new element has been drawn, set location and register it
+				if (_drawingElement != null) {
+					_drawingElement.Status = _undrawnElement.DefaultEditMode;
+					if (!_drawingElement.HandleMouseDown(_mouseStart.X, _mouseStart.Y)) {
+						_drawingElement.Left = _mouseStart.X;
+						_drawingElement.Top = _mouseStart.Y;
+					}
+					AddElement(_drawingElement);
+					_drawingElement.Selected = true;
+				}
+				_undrawnElement = null;
+			} else {
+				// check whether an existing element was clicked
+				// we save mouse down element separately from selectedElements (checked on mouse up),
+				// since it could be moved around before it is actually selected
+				_mouseDownElement = _elements.ClickableElementAt(_mouseStart.X, _mouseStart.Y);
+
+				if (_mouseDownElement != null) {
+					_mouseDownElement.Status = EditStatus.MOVING;
+				}
+			}
+		}
+
+		/// <summary>
+		/// This event handle is called when the mouse button is unpressed
+		/// </summary>
+		/// <param name="sender"></param>
+		/// <param name="e"></param>
+		void SurfaceMouseUp(object sender, MouseEventArgs e) {
+
+			// Handle Adorners
+			var adorner = FindActiveAdorner(e);
+			if (adorner != null)
+			{
+				adorner.MouseUp(sender, e);
+				return;
+			}
+
+			Point currentMouse = new Point(e.X, e.Y);
+
+			_elements.Status = EditStatus.IDLE;
+			if (_mouseDownElement != null) {
+				_mouseDownElement.Status = EditStatus.IDLE;
+			}
+			_mouseDown = false;
+			_mouseDownElement = null;
+			if (DrawingMode == DrawingModes.None) {
+				// check whether an existing element was clicked
+				IDrawableContainer element = _elements.ClickableElementAt(currentMouse.X, currentMouse.Y);
+				bool shiftModifier = (ModifierKeys & Keys.Shift) == Keys.Shift;
+				if (element != null) {
+					element.Invalidate();
+					bool alreadySelected = _selectedElements.Contains(element);
+					if (shiftModifier) {
+						if (alreadySelected) {
+							DeselectElement(element);
+						} else {
+							SelectElement(element);
+						}
+					} else {
+						if (!alreadySelected) {
+							DeselectAllElements();
+							SelectElement(element);
+						}
+					}
+				} else if(!shiftModifier) {
+					DeselectAllElements();
+				}
+			}
+			
+			if (_selectedElements.Count > 0) {
+				_selectedElements.Invalidate();
+				_selectedElements.Selected = true;
+			}
+
+			if (_drawingElement != null) {
+				if (!_drawingElement.InitContent()) {
+					_elements.Remove(_drawingElement);
+					_drawingElement.Invalidate();
+				} else {
+					_drawingElement.HandleMouseUp(currentMouse.X, currentMouse.Y);
+					_drawingElement.Invalidate();
+					if (Math.Abs(_drawingElement.Width) < 5 && Math.Abs(_drawingElement.Height) < 5) {
+						_drawingElement.Width = 25;
+						_drawingElement.Height = 25;
+					}
+					SelectElement(_drawingElement);
+					_drawingElement.Selected = true;
+				}
+				_drawingElement = null;
+			}
+		}
+
+		/// <summary>
+		/// This event handler is called when the mouse moves over the surface
+		/// </summary>
+		/// <param name="sender"></param>
+		/// <param name="e"></param>
+		void SurfaceMouseMove(object sender, MouseEventArgs e) {
+			// Handle Adorners
+			var adorner = FindActiveAdorner(e);
+			if (adorner != null)
+			{
+				adorner.MouseMove(sender, e);
+				return;
+			}
+
+			Point currentMouse = e.Location;
+
+			if (DrawingMode != DrawingModes.None) {
+				Cursor = Cursors.Cross;
+			} else {
+				Cursor = Cursors.Default;
+			}
+
+			if (_mouseDown) {
+				if (_mouseDownElement != null) { // an element is currently dragged
+					_mouseDownElement.Invalidate();
+					_selectedElements.Invalidate();
+					// Move the element
+					if (_mouseDownElement.Selected) {
+						if (!_isSurfaceMoveMadeUndoable) {
+							// Only allow one undoable per mouse-down/move/up "cycle"
+							_isSurfaceMoveMadeUndoable = true;
+							_selectedElements.MakeBoundsChangeUndoable(false);
+						}
+						// dragged element has been selected before -> move all
+						_selectedElements.MoveBy(currentMouse.X - _mouseStart.X, currentMouse.Y - _mouseStart.Y);
+					} else {
+						if (!_isSurfaceMoveMadeUndoable) {
+							// Only allow one undoable per mouse-down/move/up "cycle"
+							_isSurfaceMoveMadeUndoable = true;
+							_mouseDownElement.MakeBoundsChangeUndoable(false);
+						}
+						// dragged element is not among selected elements -> just move dragged one
+						_mouseDownElement.MoveBy(currentMouse.X - _mouseStart.X, currentMouse.Y - _mouseStart.Y);
+					}
+					_mouseStart = currentMouse;
+					_mouseDownElement.Invalidate();
+					_modified = true;
+				} else if (_drawingElement != null) {
+					_drawingElement.HandleMouseMove(currentMouse.X, currentMouse.Y);
+					_modified = true;
+				}
+			}
+		}
+		
+		/// <summary>
+		/// This event handler is called when the surface is double clicked.
+		/// </summary>
+		/// <param name="sender"></param>
+		/// <param name="e"></param>
+		void SurfaceDoubleClick(object sender, MouseEventArgs e) {
+			_selectedElements.OnDoubleClick();
+			_selectedElements.Invalidate();
+		}
+
+		/// <summary>
+		/// Privately used to get the rendered image with all the elements on it.
+		/// </summary>
+		/// <param name="renderMode"></param>
+		/// <returns></returns>
+		private Image GetImage(RenderMode renderMode) {
+			// Generate a copy of the original image with a dpi equal to the default...
+			Bitmap clone = ImageHelper.Clone(_image, PixelFormat.DontCare);
+			// otherwise we would have a problem drawing the image to the surface... :(
+			using (Graphics graphics = Graphics.FromImage(clone)) {
+				// Do not set the following, the containers need to decide themselves
+				//graphics.SmoothingMode = SmoothingMode.HighQuality;
+				//graphics.PixelOffsetMode = PixelOffsetMode.HighQuality;
+				//graphics.CompositingQuality = CompositingQuality.HighQuality;
+				//graphics.InterpolationMode = InterpolationMode.HighQualityBicubic;
+				_elements.Draw(graphics, clone, renderMode, new Rectangle(Point.Empty, clone.Size));
+			}
+			return clone;
+		}
+
+		/// <summary>
+		/// This returns the image "result" of this surface, with all the elements rendered on it.
+		/// </summary>
+		/// <returns></returns>
+		public Image GetImageForExport() {
+			return GetImage(RenderMode.EXPORT);
+		}
+		
+		/// <summary>
+		/// This is the event handler for the Paint Event, try to draw as little as possible!
+		/// </summary>
+		/// <param name="sender"></param>
+		/// <param name="paintEventArgs">PaintEventArgs</param>
+		void SurfacePaint(object sender, PaintEventArgs paintEventArgs) {
+			Graphics targetGraphics = paintEventArgs.Graphics;
+			Rectangle clipRectangle = paintEventArgs.ClipRectangle;
+			if (Rectangle.Empty.Equals(clipRectangle)) {
+				LOG.Debug("Empty cliprectangle??");
+				return;
+			}
+
+			if (_elements.HasIntersectingFilters(clipRectangle)) {
+				if (_buffer != null) {
+					if (_buffer.Width != Image.Width || _buffer.Height != Image.Height || _buffer.PixelFormat != Image.PixelFormat) {
+						_buffer.Dispose();
+						_buffer = null;
+					}
+				}
+				if (_buffer == null) {
+					_buffer = ImageHelper.CreateEmpty(Image.Width, Image.Height, Image.PixelFormat, Color.Empty, Image.HorizontalResolution, Image.VerticalResolution);
+					LOG.DebugFormat("Created buffer with size: {0}x{1}", Image.Width, Image.Height);
+				}
+				// Elements might need the bitmap, so we copy the part we need
+				using (Graphics graphics = Graphics.FromImage(_buffer)) {
+					// do not set the following, the containers need to decide this themselves!
+					//graphics.SmoothingMode = SmoothingMode.HighQuality;
+					//graphics.PixelOffsetMode = PixelOffsetMode.HighQuality;
+					//graphics.CompositingQuality = CompositingQuality.HighQuality;
+					//graphics.InterpolationMode = InterpolationMode.HighQualityBicubic;
+					DrawBackground(graphics, clipRectangle);
+					graphics.DrawImage(Image, clipRectangle, clipRectangle, GraphicsUnit.Pixel);
+					graphics.SetClip(targetGraphics);
+					_elements.Draw(graphics, _buffer, RenderMode.EDIT, clipRectangle);
+				}
+				targetGraphics.DrawImage(_buffer, clipRectangle, clipRectangle, GraphicsUnit.Pixel);
+			} else {
+				DrawBackground(targetGraphics, clipRectangle);
+				targetGraphics.DrawImage(Image, clipRectangle, clipRectangle, GraphicsUnit.Pixel);
+				_elements.Draw(targetGraphics, null, RenderMode.EDIT, clipRectangle);
+			}
+
+			// No clipping for the adorners
+			targetGraphics.ResetClip();
+			// Draw adorners last
+			foreach (var drawableContainer in _selectedElements)
+			{
+				foreach(var adorner in drawableContainer.Adorners)
+				{
+					adorner.Paint(paintEventArgs);
+				}
+			}
+		}
+
+		private void DrawBackground(Graphics targetGraphics, Rectangle clipRectangle) {
+			// check if we need to draw the checkerboard
+			if (Image.IsAlphaPixelFormat(Image.PixelFormat) && _transparencyBackgroundBrush != null) {
+				targetGraphics.FillRectangle(_transparencyBackgroundBrush, clipRectangle);
+			} else {
+				targetGraphics.Clear(BackColor);
+			}
+		}
+		
+		/// <summary>
+		/// Draw a checkboard when capturing with transparency 
+		/// </summary>
+		/// <param name="e">PaintEventArgs</param>
+		protected override void OnPaintBackground(PaintEventArgs e) {
+		}
+
+		/// <summary>
+		/// Add a new element to the surface
+		/// </summary>
+		/// <param name="element">the new element</param>
+		/// <param name="makeUndoable">true if the adding should be undoable</param>
+		/// <param name="invalidate">true if invalidate needs to be called</param>
+		public void AddElement(IDrawableContainer element, bool makeUndoable = true, bool invalidate = true) {
+			_elements.Add(element);
+			DrawableContainer container = element as DrawableContainer;
+			if (container != null) {
+				container.FieldChanged += element_FieldChanged;
+			}
+			element.Parent = this;
+			if (element.Status == EditStatus.UNDRAWN) {
+				element.Status = EditStatus.IDLE;
+			}
+			if (element.Selected)
+			{
+				// Use false, as the element is invalidated when invalidate == true anyway
+				SelectElement(element, false);
+			}
+			if (invalidate)
+			{
+				element.Invalidate();
+			}
+			if (makeUndoable) {
+				MakeUndoable(new AddElementMemento(this, element), false);
+			}
+			_modified = true;
+		}
+
+		/// <summary>
+		/// Remove the list of elements
+		/// </summary>
+		/// <param name="elementsToRemove">IDrawableContainerList</param>
+		/// <param name="makeUndoable">flag specifying if the remove needs to be undoable</param>
+		public void RemoveElements(IDrawableContainerList elementsToRemove, bool makeUndoable = true)
+		{
+			// fix potential issues with iterating a changing list
+			DrawableContainerList cloned = new DrawableContainerList();
+			cloned.AddRange(elementsToRemove);
+			if (makeUndoable)
+			{
+				MakeUndoable(new DeleteElementsMemento(this, cloned), false);
+			}
+			SuspendLayout();
+			foreach (var drawableContainer in cloned)
+			{
+				RemoveElement(drawableContainer, false, false, false);
+			}
+			ResumeLayout();
+			Invalidate();
+			if (_movingElementChanged != null)
+			{
+				SurfaceElementEventArgs eventArgs = new SurfaceElementEventArgs();
+				eventArgs.Elements = cloned;
+				_movingElementChanged(this, eventArgs);
+			}
+		}
+
+		/// <summary>
+		/// Remove an element of the elements list
+		/// </summary>
+		/// <param name="elementToRemove">Element to remove</param>
+		/// <param name="makeUndoable">flag specifying if the remove needs to be undoable</param>
+		/// <param name="invalidate">flag specifying if an surface invalidate needs to be called</param>
+		public void RemoveElement(IDrawableContainer elementToRemove, bool makeUndoable = true, bool invalidate = true, bool generateEvents = true) {
+			DeselectElement(elementToRemove, generateEvents);
+			_elements.Remove(elementToRemove);
+			DrawableContainer element = elementToRemove as DrawableContainer;
+			if (element != null) {
+				element.FieldChanged -= element_FieldChanged;
+			}
+			element.Parent = null;
+			// Do not dispose, the memento should!! element.Dispose();
+			if (invalidate)
+			{
+				Invalidate();
+			}
+			if (makeUndoable) {
+				MakeUndoable(new DeleteElementMemento(this, elementToRemove), false);
+			}
+			_modified = true;
+		}
+
+		/// <summary>
+		/// Add the supplied elements to the surface
+		/// </summary>
+		/// <param name="elementsToAdd">DrawableContainerList</param>
+		/// <param name="makeUndoable">true if the adding should be undoable</param>
+		public void AddElements(IDrawableContainerList elementsToAdd, bool makeUndoable = true) {
+			// fix potential issues with iterating a changing list
+			DrawableContainerList cloned = new DrawableContainerList();
+			cloned.AddRange(elementsToAdd);
+			if (makeUndoable)
+			{
+				MakeUndoable(new AddElementsMemento(this, cloned), false);
+			}
+			SuspendLayout();
+			foreach (var element in cloned) {
+				element.Selected = true;
+				AddElement(element, false, false);
+			}
+			ResumeLayout();
+			Invalidate();
+		}
+
+		/// <summary>
+		/// Returns if this surface has selected elements
+		/// </summary>
+		/// <returns></returns>
+		public bool HasSelectedElements {
+			get {
+				return (_selectedElements != null && _selectedElements.Count > 0);				
+			}
+		}
+
+		/// <summary>
+		/// Remove all the selected elements
+		/// </summary>
+		public void RemoveSelectedElements() {
+			if (HasSelectedElements) {
+				// As RemoveElement will remove the element from the selectedElements list we need to copy the element to another list.
+				RemoveElements(_selectedElements);
+				if (_movingElementChanged != null) {
+					SurfaceElementEventArgs eventArgs = new SurfaceElementEventArgs();
+					_movingElementChanged(this, eventArgs);
+				}
+			}
+		}
+
+		/// <summary>
+		/// Cut the selected elements from the surface to the clipboard
+		/// </summary>
+		public void CutSelectedElements() {
+			if (HasSelectedElements) {
+				ClipboardHelper.SetClipboardData(typeof(IDrawableContainerList), _selectedElements);
+				RemoveSelectedElements();
+			}
+		}
+
+		/// <summary>
+		/// Copy the selected elements to the clipboard
+		/// </summary>
+		public void CopySelectedElements() {
+			if (HasSelectedElements) {
+				ClipboardHelper.SetClipboardData(typeof(IDrawableContainerList), _selectedElements);
+			}
+		}
+
+		/// <summary>
+		/// This method is called to confirm/cancel "confirmable" elements, like the crop-container.
+		/// Called when pressing enter or using the "check" in the editor.
+		/// </summary>
+		/// <param name="confirm"></param>
+		public void ConfirmSelectedConfirmableElements(bool confirm){
+			// create new collection so that we can iterate safely (selectedElements might change due with confirm/cancel)
+			List<IDrawableContainer> selectedDCs = new List<IDrawableContainer>(_selectedElements);
+			foreach (IDrawableContainer dc in selectedDCs){
+				if (dc.Equals(_cropContainer)){
+					DrawingMode = DrawingModes.None;
+					// No undo memento for the cropcontainer itself, only for the effect
+					RemoveElement(_cropContainer, false);
+					if (confirm) {
+						ApplyCrop(_cropContainer.Bounds);
+					}
+					_cropContainer.Dispose();
+					_cropContainer = null;
+				}
+			}
+		}
+
+		/// <summary>
+		/// Paste all the elements that are on the clipboard
+		/// </summary>
+		public void PasteElementFromClipboard() {
+			IDataObject clipboard = ClipboardHelper.GetDataObject();
+
+			List<string> formats = ClipboardHelper.GetFormats(clipboard);
+			if (formats == null || formats.Count == 0) {
+				return;
+			}
+			if (LOG.IsDebugEnabled) {
+				LOG.Debug("List of clipboard formats available for pasting:");
+				foreach(string format in formats) {
+					LOG.Debug("\tgot format: " + format);
+				}
+			}
+
+			if (formats.Contains(typeof(IDrawableContainerList).FullName)) {
+				IDrawableContainerList dcs = (IDrawableContainerList)ClipboardHelper.GetFromDataObject(clipboard, typeof(IDrawableContainerList));
+				if (dcs != null) {
+					// Make element(s) only move 10,10 if the surface is the same
+					Point moveOffset;
+					bool isSameSurface = (dcs.ParentID == _uniqueId);
+					dcs.Parent = this;
+					if (isSameSurface) {
+						moveOffset = new Point(10, 10);
+					} else {
+						moveOffset = Point.Empty;
+					}
+					// Here a fix for bug #1475, first calculate the bounds of the complete IDrawableContainerList
+					Rectangle drawableContainerListBounds = Rectangle.Empty;
+					foreach (IDrawableContainer element in dcs) {
+						if (drawableContainerListBounds == Rectangle.Empty) {
+							drawableContainerListBounds = element.DrawingBounds;
+						} else {
+							drawableContainerListBounds = Rectangle.Union(drawableContainerListBounds, element.DrawingBounds);
+						}
+					}
+					// And find a location inside the target surface to paste to
+					bool containersCanFit = drawableContainerListBounds.Width < Bounds.Width && drawableContainerListBounds.Height < Bounds.Height;
+					if (!containersCanFit) {
+						Point containersLocation = drawableContainerListBounds.Location;
+						containersLocation.Offset(moveOffset);
+						if (!Bounds.Contains(containersLocation)) {
+							// Easy fix for same surface
+							if (isSameSurface) {
+								moveOffset = new Point(-10, -10);
+							} else {
+								// For different surface, which is most likely smaller, we move to "10,10"
+								moveOffset = new Point(-drawableContainerListBounds.Location.X + 10, -drawableContainerListBounds.Location.Y + 10);
+							}
+						}
+					} else {
+						Rectangle moveContainerListBounds = drawableContainerListBounds;
+						moveContainerListBounds.Offset(moveOffset);
+						// check if the element is inside
+						if (!Bounds.Contains(moveContainerListBounds)) {
+							// Easy fix for same surface
+							if (isSameSurface) {
+								moveOffset = new Point(-10, -10);
+							} else {
+								// For different surface, which is most likely smaller
+								int offsetX = 0;
+								int offsetY = 0;
+								if (drawableContainerListBounds.Right > Bounds.Right) {
+									offsetX = Bounds.Right - drawableContainerListBounds.Right;
+									// Correction for the correction
+									if (drawableContainerListBounds.Left + offsetX < 0) {
+										offsetX += Math.Abs(drawableContainerListBounds.Left + offsetX);
+									}
+								}
+								if (drawableContainerListBounds.Bottom > Bounds.Bottom) {
+									offsetY = Bounds.Bottom - drawableContainerListBounds.Bottom;
+									// Correction for the correction
+									if (drawableContainerListBounds.Top + offsetY < 0) {
+										offsetY += Math.Abs(drawableContainerListBounds.Top + offsetY);
+									}
+								}
+								moveOffset = new Point(offsetX, offsetY);
+							}
+						}
+					}
+					dcs.MoveBy(moveOffset.X, moveOffset.Y);
+					AddElements(dcs);
+					FieldAggregator.BindElements(dcs);
+					DeselectAllElements();
+					SelectElements(dcs);
+				}
+			} else if (ClipboardHelper.ContainsImage(clipboard)) {
+				int x = 10;
+				int y = 10;
+				foreach (Image clipboardImage in ClipboardHelper.GetImages(clipboard)) {
+					if (clipboardImage != null) {
+						DeselectAllElements();
+						IImageContainer container = AddImageContainer(clipboardImage as Bitmap, x, y);
+						SelectElement(container);
+						clipboardImage.Dispose();
+						x += 10;
+						y += 10;
+					}
+				}
+			} else if (ClipboardHelper.ContainsText(clipboard)) {
+				string text = ClipboardHelper.GetText(clipboard);
+				if (text != null) {
+					DeselectAllElements();
+					ITextContainer textContainer = AddTextContainer(text, HorizontalAlignment.Center, VerticalAlignment.CENTER,
+						FontFamily.GenericSansSerif, 12f, false, false, false, 2, Color.Black, Color.Transparent);
+					SelectElement(textContainer);
+				}
+			}
+		}
+		
+		/// <summary>
+		/// Duplicate all the selecteded elements
+		/// </summary>
+		public void DuplicateSelectedElements() {
+			LOG.DebugFormat("Duplicating {0} selected elements", _selectedElements.Count);
+			IDrawableContainerList dcs = _selectedElements.Clone();
+			dcs.Parent = this;
+			dcs.MoveBy(10,10);
+			AddElements(dcs);
+			DeselectAllElements();
+			SelectElements(dcs);
+		}
+		
+		/// <summary>
+		/// Deselect the specified element
+		/// </summary>
+		/// <param name="container"></param>
+		public void DeselectElement(IDrawableContainer container, bool generateEvents = true) {
+			container.Selected = false;
+			_selectedElements.Remove(container);
+			container.Invalidate();
+			FieldAggregator.UnbindElement(container);
+			if (generateEvents && _movingElementChanged != null) {
+				SurfaceElementEventArgs eventArgs = new SurfaceElementEventArgs();
+				eventArgs.Elements = _selectedElements;
+				_movingElementChanged(this, eventArgs);
+			}
+		}
+
+		/// <summary>
+		/// Deselect the specified elements
+		/// </summary>
+		/// <param name="elements"></param>
+		public void DeselectElements(IDrawableContainerList elements)
+		{
+			if (elements.Count == 0)
+			{
+				return;
+			}
+			while (elements.Count > 0)
+			{
+				var element = elements[0];
+				DeselectElement(element, false);
+			}
+			if (_movingElementChanged != null)
+			{
+				SurfaceElementEventArgs eventArgs = new SurfaceElementEventArgs();
+				eventArgs.Elements = _selectedElements;
+				_movingElementChanged(this, eventArgs);
+			}
+			Invalidate();
+		}
+
+		/// <summary>
+		/// Deselect all the selected elements
+		/// </summary>
+		public void DeselectAllElements() {
+			DeselectElements(_selectedElements);
+		}
+
+		/// <summary>
+		/// Select the supplied element
+		/// </summary>
+		/// <param name="container"></param>
+		public void SelectElement(IDrawableContainer container, bool invalidate = true, bool generateEvents = true) {
+			if (!_selectedElements.Contains(container)) {
+				_selectedElements.Add(container);
+				container.Selected = true;
+				FieldAggregator.BindElement(container);
+				if (generateEvents && _movingElementChanged != null) {
+					SurfaceElementEventArgs eventArgs = new SurfaceElementEventArgs();
+					eventArgs.Elements = _selectedElements;
+					_movingElementChanged(this, eventArgs);
+				}
+				if (invalidate)
+				{
+					container.Invalidate();
+				}
+			}
+		}
+
+		/// <summary>
+		/// Select all elements, this is called when Ctrl+A is pressed
+		/// </summary>
+		public void SelectAllElements() {
+			SelectElements(_elements);
+		}
+
+		/// <summary>
+		/// Select the supplied elements
+		/// </summary>
+		/// <param name="elements"></param>
+		public void SelectElements(IDrawableContainerList elements) {
+			SuspendLayout();
+			foreach(IDrawableContainer element in elements) {
+				SelectElement(element, false, false);
+			}
+			if (_movingElementChanged != null)
+			{
+				SurfaceElementEventArgs eventArgs = new SurfaceElementEventArgs {Elements = _selectedElements};
+				_movingElementChanged(this, eventArgs);
+			}
+			ResumeLayout();
+			Invalidate();
+		}
+
+		/// <summary>
+		/// Process key presses on the surface, this is called from the editor (and NOT an override from the Control)
+		/// </summary>
+		/// <param name="k">Keys</param>
+		/// <returns>false if no keys were processed</returns>
+		public bool ProcessCmdKey(Keys k) {
+			if (_selectedElements.Count > 0) {
+				bool shiftModifier = (ModifierKeys & Keys.Shift) == Keys.Shift;
+				int px = shiftModifier ? 10 : 1;
+				Point moveBy = Point.Empty;
+				
+				switch (k) {
+					case Keys.Left:
+					case Keys.Left | Keys.Shift:
+						moveBy = new Point(-px, 0);
+						break;
+					case Keys.Up:
+					case Keys.Up | Keys.Shift:
+						moveBy = new Point(0, -px);
+						break;
+					case Keys.Right:
+					case Keys.Right | Keys.Shift:
+						moveBy = new Point(px, 0);
+						break;
+					case Keys.Down:
+					case Keys.Down | Keys.Shift:
+						moveBy = new Point(0, px);
+						break;
+					case Keys.PageUp:
+						PullElementsUp();
+						break;
+					case Keys.PageDown:
+						PushElementsDown();
+						break;
+					case Keys.Home:
+						PullElementsToTop();
+						break;
+					case Keys.End:
+						PushElementsToBottom();
+						break;
+					case Keys.Enter:
+						ConfirmSelectedConfirmableElements(true);
+						break;
+					case Keys.Escape:
+						ConfirmSelectedConfirmableElements(false);
+						break;
+					/*case Keys.Delete:
+						RemoveSelectedElements();
+						break;*/
+					default:
+						return false;
+				}
+				if (!Point.Empty.Equals(moveBy)) {
+					_selectedElements.MakeBoundsChangeUndoable(true);
+					_selectedElements.MoveBy(moveBy.X, moveBy.Y);
+				}
+				return true;
+			}
+			return false;
+		}
+
+		/// <summary>
+		/// Property for accessing the elements on the surface
+		/// </summary>
+		public IDrawableContainerList Elements {
+			get {
+				return _elements;
+			}
+		}
+
+		/// <summary>
+		/// pulls selected elements up one level in hierarchy
+		/// </summary>
+		public void PullElementsUp() {
+			_elements.PullElementsUp(_selectedElements);
+			_elements.Invalidate();
+		}
+		
+		/// <summary>
+		/// pushes selected elements up to top in hierarchy
+		/// </summary>
+		public void PullElementsToTop() {
+			_elements.PullElementsToTop(_selectedElements);
+			_elements.Invalidate();
+		}
+		
+		/// <summary>
+		/// pushes selected elements down one level in hierarchy
+		/// </summary>
+		public void PushElementsDown() {
+			_elements.PushElementsDown(_selectedElements);
+			_elements.Invalidate();
+		}
+		
+		/// <summary>
+		/// pushes selected elements down to bottom in hierarchy
+		/// </summary>
+		public void PushElementsToBottom() {
+			_elements.PushElementsToBottom(_selectedElements);
+			_elements.Invalidate();
+		}
+		
+		/// <summary>
+		/// indicates whether the selected elements could be pulled up in hierarchy
+		/// </summary>
+		/// <returns>true if selected elements could be pulled up, false otherwise</returns>
+		public bool CanPullSelectionUp() {
+			return _elements.CanPullUp(_selectedElements);
+		}
+		
+		/// <summary>
+		/// indicates whether the selected elements could be pushed down in hierarchy
+		/// </summary>
+		/// <returns>true if selected elements could be pushed down, false otherwise</returns>
+		public bool CanPushSelectionDown() {
+			return _elements.CanPushDown(_selectedElements);
+		}
+		
+		public void element_FieldChanged(object sender, FieldChangedEventArgs e) {
+			_selectedElements.HandleFieldChangedEvent(sender, e);
+		}
+
+		public bool IsOnSurface(IDrawableContainer container) {
+			return _elements.Contains(container);
+		}
+	}
+}