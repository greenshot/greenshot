/*
 * Greenshot - a free and open source screenshot tool
 * Copyright (C) 2007-2015 Thomas Braun, Jens Klingen, Robin Krom
 * 
 * For more information see: http://getgreenshot.org/
 * The Greenshot project is hosted on Sourceforge: http://sourceforge.net/projects/greenshot/
 * 
 * This program is free software: you can redistribute it and/or modify
 * it under the terms of the GNU General Public License as published by
 * the Free Software Foundation, either version 1 of the License, or
 * (at your option) any later version.
 * 
 * This program is distributed in the hope that it will be useful,
 * but WITHOUT ANY WARRANTY; without even the implied warranty of
 * MERCHANTABILITY or FITNESS FOR A PARTICULAR PURPOSE.  See the
 * GNU General Public License for more details.
 * 
 * You should have received a copy of the GNU General Public License
 * along with this program.  If not, see <http://www.gnu.org/licenses/>.
 */

using Greenshot.Configuration;
using Greenshot.Core;
using Greenshot.Destinations;
using Greenshot.Drawing;
using Greenshot.Drawing.Fields;
using Greenshot.Drawing.Fields.Binding;
using Greenshot.Forms;
using Greenshot.Help;
using Greenshot.Helpers;
using Greenshot.IniFile;
using Greenshot.Plugin;
using GreenshotPlugin.Controls;
using GreenshotPlugin.Core;
using GreenshotPlugin.UnmanagedHelpers;
using log4net;
using System;
using System.Collections.Generic;
using System.Diagnostics;
using System.Drawing;
using System.Drawing.Drawing2D;
using System.IO;
using System.Threading;
using System.Windows.Forms;
using GreenshotPlugin.Interfaces;
using GreenshotPlugin.Interfaces.Drawing;

namespace Greenshot {
	/// <summary>
	/// Description of ImageEditorForm.
	/// </summary>
	public partial class ImageEditorForm : BaseForm, IImageEditor {
		private static readonly ILog LOG = LogManager.GetLogger(typeof(ImageEditorForm));
<<<<<<< HEAD
		private static readonly EditorConfiguration editorConfiguration = IniConfig.GetIniSection<EditorConfiguration>();
		private static readonly List<string> ignoreDestinations = new List<string>() { PickerDestination.DESIGNATION, EditorDestination.DESIGNATION };
		private static readonly List<IImageEditor> editorList = new List<IImageEditor>();
=======
		private static readonly EditorConfiguration EditorConfiguration = IniConfig.GetIniSection<EditorConfiguration>();
		private static readonly List<string> IgnoreDestinations = new List<string>() { PickerDestination.DESIGNATION, EditorDestination.DESIGNATION };
		private static readonly List<IImageEditor> EditorList = new List<IImageEditor>();
>>>>>>> c02bd6ce

		private Surface _surface;
		private GreenshotToolStripButton[] _toolbarButtons;
		
<<<<<<< HEAD
		private static readonly string[] SUPPORTED_CLIPBOARD_FORMATS = {typeof(string).FullName, "Text", typeof(DrawableContainerList).FullName};
=======
		private static readonly string[] SupportedClipboardFormats = {typeof(string).FullName, "Text", typeof(DrawableContainerList).FullName};
>>>>>>> c02bd6ce

		private bool _originalBoldCheckState;
		private bool _originalItalicCheckState;
		
		// whether part of the editor controls are disabled depending on selected item(s)
		private bool _controlsDisabledDueToConfirmable;

		/// <summary>
		/// An Implementation for the IImageEditor, this way Plugins have access to the HWND handles wich can be used with Win32 API calls.
		/// </summary>
		public IWin32Window WindowHandle {
			get { return this; }
		}

		public static List<IImageEditor> Editors {
			get {
				try {
					EditorList.Sort(delegate(IImageEditor e1, IImageEditor e2) {
						return String.Compare(e1.Surface.CaptureDetails.Title, e2.Surface.CaptureDetails.Title, StringComparison.Ordinal);
					});
				} catch(Exception ex) {
					LOG.Warn("Sorting of editors failed.", ex);
				}
				return EditorList;
			}
		}

		public ImageEditorForm(ISurface iSurface, bool outputMade) {
			EditorList.Add(this);

			//
			// The InitializeComponent() call is required for Windows Forms designer support.
			//
			ManualLanguageApply = true;
			InitializeComponent();

			Load += delegate {
				var thread = new Thread(AddDestinations)
				{
					Name = "add destinations"
				};
				thread.Start();
			};

			// Make sure the editor is placed on the same location as the last editor was on close
			WindowDetails thisForm = new WindowDetails(Handle)
			{
				WindowPlacement = EditorConfiguration.GetEditorPlacement()
			};

			// init surface
			Surface = iSurface;
			// Intial "saved" flag for asking if the image needs to be save
			_surface.Modified = !outputMade;

			UpdateUi();

			// Workaround: As the cursor is (mostly) selected on the surface a funny artifact is visible, this fixes it.
			HideToolstripItems();
		}

		/// <summary>
		/// Remove the current surface
		/// </summary>
		private void RemoveSurface() {
			if (_surface != null) {
				panel1.Controls.Remove(_surface);
				_surface.Dispose();
				_surface = null;
			}
		}

		/// <summary>
		/// Change the surface
		/// </summary>
		/// <param name="newSurface"></param>
		private void SetSurface(ISurface newSurface) {
			if (Surface != null && Surface.Modified) {
				throw new ApplicationException("Surface modified");
			}

			RemoveSurface();

			panel1.Height = 10;
			panel1.Width = 10;
			_surface = newSurface as Surface;
			panel1.Controls.Add(_surface);
			Image backgroundForTransparency = GreenshotResources.getImage("Checkerboard.Image");
			if (_surface != null)
			{
				_surface.TransparencyBackgroundBrush = new TextureBrush(backgroundForTransparency, WrapMode.Tile);

<<<<<<< HEAD
			surface.MovingElementChanged -= surface_MovingElementChanged;
			surface.MovingElementChanged += surface_MovingElementChanged;
			surface.DrawingModeChanged -= surface_DrawingModeChanged;
			surface.DrawingModeChanged += surface_DrawingModeChanged;
			surface.SurfaceSizeChanged -= SurfaceSizeChanged;
			surface.SurfaceSizeChanged += SurfaceSizeChanged;
			surface.SurfaceMessage -= SurfaceMessageReceived;
			surface.SurfaceMessage += SurfaceMessageReceived;
			surface.FieldAggregator.FieldChanged -= FieldAggregatorFieldChanged;
			surface.FieldAggregator.FieldChanged += FieldAggregatorFieldChanged;
			SurfaceSizeChanged(Surface, null);

			bindFieldControls();
			refreshEditorControls();
			// Fix title
			if (surface != null && surface.CaptureDetails != null && surface.CaptureDetails.Title != null) {
				Text = surface.CaptureDetails.Title + " - " + Language.GetString(LangKey.editor_title);
=======
				_surface.MovingElementChanged += delegate {
					RefreshEditorControls();
				};
				_surface.DrawingModeChanged += surface_DrawingModeChanged;
				_surface.SurfaceSizeChanged += SurfaceSizeChanged;
				_surface.SurfaceMessage += SurfaceMessageReceived;
				_surface.FieldAggregator.FieldChanged += FieldAggregatorFieldChanged;
				SurfaceSizeChanged(Surface, null);

				BindFieldControls();
				RefreshEditorControls();
				// Fix title
				if (_surface != null && _surface.CaptureDetails != null && _surface.CaptureDetails.Title != null) {
					Text = _surface.CaptureDetails.Title + " - " + Language.GetString(LangKey.editor_title);
				}
>>>>>>> c02bd6ce
			}
			WindowDetails.ToForeground(Handle);
		}

<<<<<<< HEAD
		private void surface_MovingElementChanged(object sender, SurfaceElementEventArgs e)
		{
			refreshEditorControls();
		}

		private void updateUI() {
=======
		private void UpdateUi() {
>>>>>>> c02bd6ce
			// Disable access to the settings, for feature #3521446
			preferencesToolStripMenuItem.Visible = !coreConfiguration.DisableSettings;
			toolStripSeparator12.Visible = !coreConfiguration.DisableSettings;
			toolStripSeparator11.Visible = !coreConfiguration.DisableSettings;
			btnSettings.Visible = !coreConfiguration.DisableSettings;

			// Make sure Double-buffer is enabled
			SetStyle(ControlStyles.DoubleBuffer | ControlStyles.AllPaintingInWmPaint | ControlStyles.UserPaint, true);

			// resizing the panel is futile, since it is docked. however, it seems
			// to fix the bug (?) with the vscrollbar not being able to shrink to
			// a smaller size than the initial panel size (as set by the forms designer)
			panel1.Height = 10;

			fontFamilyComboBox.PropertyChanged += FontPropertyChanged;
			
			obfuscateModeButton.DropDownItemClicked += FilterPresetDropDownItemClicked;
			highlightModeButton.DropDownItemClicked += FilterPresetDropDownItemClicked;

			_toolbarButtons = new[] { btnCursor, btnRect, btnEllipse, btnText, btnLine, btnArrow, btnFreehand, btnHighlight, btnObfuscate, btnCrop, btnStepLabel, btnSpeechBubble };
			//toolbarDropDownButtons = new ToolStripDropDownButton[]{btnBlur, btnPixeliate, btnTextHighlighter, btnAreaHighlighter, btnMagnifier};

			pluginToolStripMenuItem.Visible = pluginToolStripMenuItem.DropDownItems.Count > 0;
			
			// Workaround: for the MouseWheel event which doesn't get to the panel
			MouseWheel += PanelMouseWheel;

			ApplyLanguage();
		}

		/// <summary>
		/// Workaround for having a border around the dropdown
		/// See: http://stackoverflow.com/questions/9560812/change-border-of-toolstripcombobox-with-flat-style
		/// </summary>
		/// <param name="sender"></param>
		/// <param name="e"></param>
		private void PropertiesToolStrip_Paint(object sender, PaintEventArgs e) {
			using (Pen cbBorderPen = new Pen(SystemColors.ActiveBorder)) {
				// Loop over all items in the propertiesToolStrip
				foreach (ToolStripItem item in propertiesToolStrip.Items) {
					ToolStripComboBox cb = item as ToolStripComboBox;
					// Only ToolStripComboBox that are visible
					if (cb == null || !cb.Visible) {
						continue;
					}
					// Calculate the rectangle
					if (cb.ComboBox != null)
					{
						Rectangle r = new Rectangle(cb.ComboBox.Location.X - 1, cb.ComboBox.Location.Y - 1, cb.ComboBox.Size.Width + 1, cb.ComboBox.Size.Height + 1);

						// Draw the rectangle
						e.Graphics.DrawRectangle(cbBorderPen, r);
					}
				}
			}
		}

		/// <summary>
		/// Get all the destinations and display them in the file menu and the buttons
		/// </summary>
		private void AddDestinations() {
			Invoke((MethodInvoker)delegate {
				// Create export buttons 
				foreach(IDestination destination in DestinationHelper.GetAllDestinations()) {
					if (destination.Priority <= 2) {
						continue;
					}
					if (!destination.isActive) {
						continue;
					}
					if (destination.DisplayIcon == null) {
						continue;
					}
					try {
						AddDestinationButton(destination);
					} catch (Exception addingException) {
						LOG.WarnFormat("Problem adding destination {0}", destination.Designation);
						LOG.Warn("Exception: ", addingException);
					}
				}
			});
		}

		private void AddDestinationButton(IDestination toolstripDestination) {
			if (toolstripDestination.isDynamic) {
				ToolStripSplitButton destinationButton = new ToolStripSplitButton
				{
					DisplayStyle = ToolStripItemDisplayStyle.Image,
					Size = new Size(23, 22),
					Text = toolstripDestination.Description,
					Image = toolstripDestination.DisplayIcon
				};
				//ToolStripDropDownButton destinationButton = new ToolStripDropDownButton();

				ToolStripMenuItem defaultItem = new ToolStripMenuItem(toolstripDestination.Description)
				{
					Tag = toolstripDestination,
					Image = toolstripDestination.DisplayIcon
				};
				defaultItem.Click += delegate {
					toolstripDestination.ExportCapture(true, _surface, _surface.CaptureDetails);
				};
				
				// The ButtonClick, this is for the icon, gets the current default item
				destinationButton.ButtonClick += delegate {
					toolstripDestination.ExportCapture(true, _surface, _surface.CaptureDetails);
				};
				
				// Generate the entries for the drop down
				destinationButton.DropDownOpening += delegate
				{
					ClearItems(destinationButton.DropDownItems);
					destinationButton.DropDownItems.Add(defaultItem);

					List<IDestination> subDestinations = new List<IDestination>();
					subDestinations.AddRange(toolstripDestination.DynamicDestinations());
					if (subDestinations.Count > 0) {
						subDestinations.Sort();
						foreach(IDestination subDestination in subDestinations) {
							IDestination closureFixedDestination = subDestination;
							ToolStripMenuItem destinationMenuItem = new ToolStripMenuItem(closureFixedDestination.Description);
							destinationMenuItem.Tag = closureFixedDestination;
							destinationMenuItem.Image = closureFixedDestination.DisplayIcon;
							destinationMenuItem.Click += delegate {
								closureFixedDestination.ExportCapture(true, _surface, _surface.CaptureDetails);
							};
							destinationButton.DropDownItems.Add(destinationMenuItem);
						}
					}
				};

				destinationsToolStrip.Items.Insert(destinationsToolStrip.Items.IndexOf(toolStripSeparator16), destinationButton);
				
			} else {
				ToolStripButton destinationButton = new ToolStripButton();
				destinationsToolStrip.Items.Insert(destinationsToolStrip.Items.IndexOf(toolStripSeparator16), destinationButton);
				destinationButton.DisplayStyle = ToolStripItemDisplayStyle.Image;
				destinationButton.Size = new Size(23, 22);
				destinationButton.Text = toolstripDestination.Description;
				destinationButton.Image = toolstripDestination.DisplayIcon;
				destinationButton.Click += delegate {
					toolstripDestination.ExportCapture(true, _surface, _surface.CaptureDetails);
				};
			}
		}
		
		/// <summary>
		/// According to some information I found, the clear doesn't work correctly when the shortcutkeys are set?
		/// This helper method takes care of this.
		/// </summary>
		/// <param name="items"></param>
		private void ClearItems(ToolStripItemCollection items) {
			foreach(var item in items) {
				ToolStripMenuItem menuItem = item as ToolStripMenuItem;
				if (menuItem != null && menuItem.ShortcutKeys != Keys.None) {
					menuItem.ShortcutKeys = Keys.None;
				}
			}
			items.Clear();
		}

		private void FileMenuDropDownOpening(object sender, EventArgs eventArgs) {
			ClearItems(fileStripMenuItem.DropDownItems);

			// Add the destinations
			foreach(IDestination destination in DestinationHelper.GetAllDestinations()) {
				if (IgnoreDestinations.Contains(destination.Designation)) {
					continue;
				}
				if (!destination.isActive) {
					continue;
				}
				
				ToolStripMenuItem item = destination.GetMenuItem(true, null, DestinationToolStripMenuItemClick);
				if (item != null) {
					item.ShortcutKeys = destination.EditorShortcutKeys;
					fileStripMenuItem.DropDownItems.Add(item);
				}
			}
			// add the elements after the destinations
			fileStripMenuItem.DropDownItems.Add(toolStripSeparator9);
			fileStripMenuItem.DropDownItems.Add(closeToolStripMenuItem);
		}

		private delegate void SurfaceMessageReceivedThreadSafeDelegate(object sender, SurfaceMessageEventArgs eventArgs);
		/// <summary>
		/// This is the SufraceMessageEvent receiver which display a message in the status bar if the
		/// surface is exported. It also updates the title to represent the filename, if there is one.
		/// </summary>
		/// <param name="sender"></param>
		/// <param name="eventArgs"></param>
		private void SurfaceMessageReceived(object sender, SurfaceMessageEventArgs eventArgs) {
			if (InvokeRequired) {
				Invoke(new SurfaceMessageReceivedThreadSafeDelegate(SurfaceMessageReceived), new object[] { sender, eventArgs });
			} else {
				string dateTime = DateTime.Now.ToLongTimeString();
				// TODO: Fix that we only open files, like in the tooltip
				switch (eventArgs.MessageType) {
					case SurfaceMessageTyp.FileSaved:
						// Put the event message on the status label and attach the context menu
						updateStatusLabel(dateTime + " - " + eventArgs.Message, fileSavedStatusContextMenu);
						// Change title
						Text = eventArgs.Surface.LastSaveFullPath + " - " + Language.GetString(LangKey.editor_title);
						break;
					case SurfaceMessageTyp.Error:
					case SurfaceMessageTyp.Info:
					case SurfaceMessageTyp.UploadedUri:
					default:
						// Put the event message on the status label
						updateStatusLabel(dateTime + " - " + eventArgs.Message);
						break;
				}
			}
		}

		/// <summary>
		/// This is called when the size of the surface chances, used for resizing and displaying the size information
		/// </summary>
		/// <param name="sender"></param>
		/// <param name="e"></param>
		private void SurfaceSizeChanged(object sender, EventArgs e) {
			if (EditorConfiguration.MatchSizeToCapture) {
				// Set editor's initial size to the size of the surface plus the size of the chrome
				Size imageSize = Surface.Image.Size;
				Size currentFormSize = Size;
				Size currentImageClientSize = panel1.ClientSize;
				int minimumFormWidth = 650;
				int minimumFormHeight = 530;
				int newWidth = Math.Max(minimumFormWidth, currentFormSize.Width - currentImageClientSize.Width + imageSize.Width);
				int newHeight = Math.Max(minimumFormHeight, currentFormSize.Height - currentImageClientSize.Height + imageSize.Height);
				Size = new Size(newWidth, newHeight);
			}
			dimensionsLabel.Text = Surface.Image.Width + "x" + Surface.Image.Height;
			ImageEditorFormResize(sender, new EventArgs());
		}

		public ISurface Surface {
			get {
				return _surface;
			}
			set {
				SetSurface(value);
			}
		}

		public void SetImagePath(string fullpath) {
			// Check if the editor supports the format
			if (fullpath != null && (fullpath.EndsWith(".ico") || fullpath.EndsWith(".wmf"))) {
				fullpath = null;
			}
			_surface.LastSaveFullPath = fullpath;

			if (fullpath == null) {
				return;
			}
			updateStatusLabel(Language.GetFormattedString(LangKey.editor_imagesaved, fullpath), fileSavedStatusContextMenu);
			Text = Path.GetFileName(fullpath) + " - " + Language.GetString(LangKey.editor_title);
		}

		private void surface_DrawingModeChanged(object source, SurfaceDrawingModeEventArgs eventArgs) {
			switch (eventArgs.DrawingMode) {
				case DrawingModes.None:
					SetButtonChecked(btnCursor);
					break;
				case DrawingModes.Ellipse:
					SetButtonChecked(btnEllipse);
					break;
				case DrawingModes.Rect:
					SetButtonChecked(btnRect);
					break;
				case DrawingModes.Text:
					SetButtonChecked(btnText);
					break;
				case DrawingModes.SpeechBubble:
					SetButtonChecked(btnSpeechBubble);
					break;
				case DrawingModes.StepLabel:
					SetButtonChecked(btnStepLabel);
					break;
				case DrawingModes.Line:
					SetButtonChecked(btnLine);
					break;
				case DrawingModes.Arrow:
					SetButtonChecked(btnArrow);
					break;
				case DrawingModes.Crop:
					SetButtonChecked(btnCrop);
					break;
				case DrawingModes.Highlight:
					SetButtonChecked(btnHighlight);
					break;
				case DrawingModes.Obfuscate:
					SetButtonChecked(btnObfuscate);
					break;
				case DrawingModes.Path:
					SetButtonChecked(btnFreehand);
					break;
			}
		}

		#region plugin interfaces
		
		/**
		 * Interfaces for plugins, see GreenshotInterface for more details!
		 */
		
		public Image GetImageForExport() {
			return _surface.GetImageForExport();
		}
		
		public ICaptureDetails CaptureDetails {
			get { return _surface.CaptureDetails; }
		}
		
		public ToolStripMenuItem GetPluginMenuItem() {
			return pluginToolStripMenuItem;
		}

		public ToolStripMenuItem GetFileMenuItem() {
			return fileStripMenuItem;
		}
		#endregion
		
		#region filesystem options

		private void BtnSaveClick(object sender, EventArgs e) {
			string destinationDesignation = FileDestination.DESIGNATION;
			if (_surface.LastSaveFullPath == null) {
				destinationDesignation = FileWithDialogDestination.DESIGNATION;
			}
			DestinationHelper.ExportCapture(true, destinationDesignation, _surface, _surface.CaptureDetails);
		}

		private void BtnClipboardClick(object sender, EventArgs e) {
			DestinationHelper.ExportCapture(true, ClipboardDestination.DESIGNATION, _surface, _surface.CaptureDetails);
		}

		private void BtnPrintClick(object sender, EventArgs e) {
			// The BeginInvoke is a solution for the printdialog not having focus
			BeginInvoke((MethodInvoker) delegate {
				DestinationHelper.ExportCapture(true, PrinterDestination.DESIGNATION, _surface, _surface.CaptureDetails);
			});
		}

		private void CloseToolStripMenuItemClick(object sender, EventArgs e) {
			Close();
		}
		#endregion
		
		#region drawing options

		private void BtnEllipseClick(object sender, EventArgs e) {
			_surface.DrawingMode = DrawingModes.Ellipse;
			RefreshFieldControls();
		}

		private void BtnCursorClick(object sender, EventArgs e) {
			_surface.DrawingMode = DrawingModes.None;
			RefreshFieldControls();
		}

		private void BtnRectClick(object sender, EventArgs e) {
			_surface.DrawingMode = DrawingModes.Rect;
			RefreshFieldControls();
		}

		private void BtnTextClick(object sender, EventArgs e) {
			_surface.DrawingMode = DrawingModes.Text;
			RefreshFieldControls();
		}

		private void BtnSpeechBubbleClick(object sender, EventArgs e) {
			_surface.DrawingMode = DrawingModes.SpeechBubble;
			RefreshFieldControls();
		}

		private void BtnStepLabelClick(object sender, EventArgs e) {
			_surface.DrawingMode = DrawingModes.StepLabel;
			RefreshFieldControls();
		}

		private void BtnLineClick(object sender, EventArgs e) {
			_surface.DrawingMode = DrawingModes.Line;
			RefreshFieldControls();
		}

		private void BtnArrowClick(object sender, EventArgs e) {
			_surface.DrawingMode = DrawingModes.Arrow;
			RefreshFieldControls();
		}

		private void BtnCropClick(object sender, EventArgs e) {
			_surface.DrawingMode = DrawingModes.Crop;
			RefreshFieldControls();
		}

		private void BtnHighlightClick(object sender, EventArgs e) {
			_surface.DrawingMode = DrawingModes.Highlight;
			RefreshFieldControls();
		}

		private void BtnObfuscateClick(object sender, EventArgs e) {
			_surface.DrawingMode = DrawingModes.Obfuscate;
			RefreshFieldControls();
		}

		private void BtnFreehandClick(object sender, EventArgs e) {
			_surface.DrawingMode = DrawingModes.Path;
			RefreshFieldControls();
		}

		private void SetButtonChecked(ToolStripButton btn) {
			UncheckAllToolButtons();
			btn.Checked = true;
		}
		
		private void UncheckAllToolButtons() {
			if (_toolbarButtons != null) {
				foreach (GreenshotToolStripButton butt in _toolbarButtons) {
					butt.Checked = false;
				}
			}
		}

		private void AddRectangleToolStripMenuItemClick(object sender, EventArgs e) {
			BtnRectClick(sender, e);
		}

		private void DrawFreehandToolStripMenuItemClick(object sender, EventArgs e) {
			BtnFreehandClick(sender, e);
		}

		private void AddEllipseToolStripMenuItemClick(object sender, EventArgs e) {
			BtnEllipseClick(sender, e);
		}

		private void AddTextBoxToolStripMenuItemClick(object sender, EventArgs e) {
			BtnTextClick(sender, e);
		}

		private void AddSpeechBubbleToolStripMenuItemClick(object sender, EventArgs e) {
			BtnSpeechBubbleClick(sender, e);
		}

		private void AddCounterToolStripMenuItemClick(object sender, EventArgs e) {
			BtnStepLabelClick(sender, e);
		}

		private void DrawLineToolStripMenuItemClick(object sender, EventArgs e) {
			BtnLineClick(sender, e);
		}

		private void DrawArrowToolStripMenuItemClick(object sender, EventArgs e) {
			BtnArrowClick(sender, e);
		}

		private void RemoveObjectToolStripMenuItemClick(object sender, EventArgs e) {
			_surface.RemoveSelectedElements();
		}

		private void BtnDeleteClick(object sender, EventArgs e) {
			RemoveObjectToolStripMenuItemClick(sender, e);
		}
		#endregion
		
		#region copy&paste options

		private void CutToolStripMenuItemClick(object sender, EventArgs e) {
			_surface.CutSelectedElements();
			UpdateClipboardSurfaceDependencies();
		}

		private void BtnCutClick(object sender, EventArgs e) {
			CutToolStripMenuItemClick(sender, e);
		}

		private void CopyToolStripMenuItemClick(object sender, EventArgs e) {
			_surface.CopySelectedElements();
			UpdateClipboardSurfaceDependencies();
		}

		private void BtnCopyClick(object sender, EventArgs e) {
			CopyToolStripMenuItemClick(sender, e);
		}

		private void PasteToolStripMenuItemClick(object sender, EventArgs e) {
			_surface.PasteElementFromClipboard();
			UpdateClipboardSurfaceDependencies();
		}

		private void BtnPasteClick(object sender, EventArgs e) {
			PasteToolStripMenuItemClick(sender, e);
		}

		private void UndoToolStripMenuItemClick(object sender, EventArgs e) {
			_surface.Undo();
			UpdateUndoRedoSurfaceDependencies();
		}

		private void BtnUndoClick(object sender, EventArgs e) {
			UndoToolStripMenuItemClick(sender, e);
		}

		private void RedoToolStripMenuItemClick(object sender, EventArgs e) {
			_surface.Redo();
			UpdateUndoRedoSurfaceDependencies();
		}

		private void BtnRedoClick(object sender, EventArgs e) {
			RedoToolStripMenuItemClick(sender, e);
		}

		private void DuplicateToolStripMenuItemClick(object sender, EventArgs e) {
			_surface.DuplicateSelectedElements();
			UpdateClipboardSurfaceDependencies();
		}
		#endregion
		
		#region element properties

		private void UpOneLevelToolStripMenuItemClick(object sender, EventArgs e) {
			_surface.PullElementsUp();
		}

		private void DownOneLevelToolStripMenuItemClick(object sender, EventArgs e) {
			_surface.PushElementsDown();
		}

		private void UpToTopToolStripMenuItemClick(object sender, EventArgs e) {
			_surface.PullElementsToTop();
		}

		private void DownToBottomToolStripMenuItemClick(object sender, EventArgs e) {
			_surface.PushElementsToBottom();
		}
		
		
		#endregion
		
		#region help

		private void HelpToolStripMenuItem1Click(object sender, EventArgs e) {
			HelpFileLoader.LoadHelp();
		}

		private void AboutToolStripMenuItemClick(object sender, EventArgs e) {
			MainForm.Instance.ShowAbout();
		}

		private void PreferencesToolStripMenuItemClick(object sender, EventArgs e) {
			MainForm.Instance.ShowSetting();
		}

		private void BtnSettingsClick(object sender, EventArgs e) {
			PreferencesToolStripMenuItemClick(sender, e);
		}

		private void BtnHelpClick(object sender, EventArgs e) {
			HelpToolStripMenuItem1Click(sender, e);
		}
		#endregion
		
		#region image editor event handlers

		private void ImageEditorFormActivated(object sender, EventArgs e) {
			UpdateClipboardSurfaceDependencies();
			UpdateUndoRedoSurfaceDependencies();
		}

		private void ImageEditorFormFormClosing(object sender, FormClosingEventArgs e) {
			if (_surface.Modified && !EditorConfiguration.SuppressSaveDialogAtClose) {
				// Make sure the editor is visible
				WindowDetails.ToForeground(Handle);

				MessageBoxButtons buttons = MessageBoxButtons.YesNoCancel;
				// Dissallow "CANCEL" if the application needs to shutdown
				if (e.CloseReason == CloseReason.ApplicationExitCall || e.CloseReason == CloseReason.WindowsShutDown || e.CloseReason == CloseReason.TaskManagerClosing) {
					buttons = MessageBoxButtons.YesNo;
				}
				DialogResult result = MessageBox.Show(Language.GetString(LangKey.editor_close_on_save), Language.GetString(LangKey.editor_close_on_save_title), buttons, MessageBoxIcon.Question);
				if (result.Equals(DialogResult.Cancel)) {
					e.Cancel = true;
					return;
				}
				if (result.Equals(DialogResult.Yes)) {
					BtnSaveClick(sender,e);
					// Check if the save was made, if not it was cancelled so we cancel the closing
					if (_surface.Modified) {
						e.Cancel = true;
						return;
					}
				}
			}
			// persist our geometry string.
			EditorConfiguration.SetEditorPlacement(new WindowDetails(Handle).WindowPlacement);
			IniConfig.Save();
			
			// remove from the editor list
			EditorList.Remove(this);

			_surface.Dispose();

			GC.Collect();
			if (coreConfiguration.MinimizeWorkingSetSize) {
				PsAPI.EmptyWorkingSet();
			}
		}

		private void ImageEditorFormKeyDown(object sender, KeyEventArgs e) {
			// LOG.Debug("Got key event "+e.KeyCode + ", " + e.Modifiers);
			// avoid conflict with other shortcuts and
			// make sure there's no selected element claiming input focus
			if(e.Modifiers.Equals(Keys.None) && !_surface.KeysLocked) {
				switch(e.KeyCode) {
					case Keys.Escape:
						BtnCursorClick(sender, e);
						break;
					case Keys.R:
						BtnRectClick(sender, e);
						break;
					case Keys.E:
						BtnEllipseClick(sender, e);
						break;
					case Keys.L:
						BtnLineClick(sender, e);
						break;
					case Keys.F:
						BtnFreehandClick(sender, e);
						break;
					case Keys.A:
						BtnArrowClick(sender, e);
						break;
					case Keys.T:
						BtnTextClick(sender, e);
						break;
					case Keys.S:
						BtnSpeechBubbleClick(sender, e);
						break;
					case Keys.I:
						BtnStepLabelClick(sender, e);
						break;
					case Keys.H:
						BtnHighlightClick(sender, e);
						break;
					case Keys.O:
						BtnObfuscateClick(sender, e);
						break;
					case Keys.C:
						BtnCropClick(sender, e);
						break;
				}
			} else if (e.Modifiers.Equals(Keys.Control)) {
				switch (e.KeyCode) {
					case Keys.Z:
						UndoToolStripMenuItemClick(sender, e);
						break;
					case Keys.Y:
						RedoToolStripMenuItemClick(sender, e);
						break;
					case Keys.Q:	// Dropshadow Ctrl + Q
						AddDropshadowToolStripMenuItemClick(sender, e);
						break;
					case Keys.B:	// Border Ctrl + B
						AddBorderToolStripMenuItemClick(sender, e);
						break;
					case Keys.T:	// Torn edge Ctrl + T
						TornEdgesToolStripMenuItemClick(sender, e);
						break;
					case Keys.I:	// Invert Ctrl + I
						InvertToolStripMenuItemClick(sender, e);
						break;
					case Keys.G:	// Grayscale Ctrl + G
						GrayscaleToolStripMenuItemClick(sender, e);
						break;
					case Keys.Delete:	// Grayscale Ctrl + Delete
						ClearToolStripMenuItemClick(sender, e);
						break;
					case Keys.Oemcomma:	// Rotate CCW Ctrl + ,
						RotateCcwToolstripButtonClick(sender, e);
						break;
					case Keys.OemPeriod:	// Rotate CW Ctrl + .
						RotateCwToolstripButtonClick(sender, e);
						break;
				}
			}
		}

		/// <summary>
		/// This is a "work-around" for the MouseWheel event which doesn't get to the panel
		/// </summary>
		/// <param name="sender"></param>
		/// <param name="e"></param>
		private void PanelMouseWheel(object sender, MouseEventArgs e) {
			panel1.Focus();
		}
		#endregion
		
		#region key handling
		protected override bool ProcessKeyPreview(ref Message msg) {
			// disable default key handling if surface has requested a lock
			if (!_surface.KeysLocked) {
				return base.ProcessKeyPreview(ref msg);
			}
			return false;
		}

		protected override bool ProcessCmdKey(ref Message msg, Keys keys) {
			// disable default key handling if surface has requested a lock
			if (!_surface.KeysLocked) {

				// Go through the destinations to check the EditorShortcut Keys
				// this way the menu entries don't need to be enabled.
				// This also fixes bugs #3526974 & #3527020
				foreach (IDestination destination in DestinationHelper.GetAllDestinations()) {
					if (IgnoreDestinations.Contains(destination.Designation)) {
						continue;
					}
					if (!destination.isActive) {
						continue;
					}

					if (destination.EditorShortcutKeys == keys) {
						destination.ExportCapture(true, _surface, _surface.CaptureDetails);
						return true;
					}
				}
				if (!_surface.ProcessCmdKey(keys)) {
					return base.ProcessCmdKey(ref msg, keys);
				}
			}
			return false;
		}
		#endregion
		
		#region helpers
		
		private void UpdateUndoRedoSurfaceDependencies() {
			if (_surface == null) {
				return;
			}
			bool canUndo = _surface.CanUndo;
			btnUndo.Enabled = canUndo;
			undoToolStripMenuItem.Enabled = canUndo;
			string undoAction = "";
			if (canUndo) {
				if (_surface.UndoActionLanguageKey != LangKey.none) {
					undoAction = Language.GetString(_surface.UndoActionLanguageKey);
				}
			}
			string undoText = Language.GetFormattedString(LangKey.editor_undo, undoAction);
			btnUndo.Text = undoText;
			undoToolStripMenuItem.Text = undoText;

			bool canRedo = _surface.CanRedo;
			btnRedo.Enabled = canRedo;
			redoToolStripMenuItem.Enabled = canRedo;
			string redoAction = "";
			if (canRedo) {
                if (_surface.RedoActionLanguageKey != LangKey.none) {
                    redoAction = Language.GetString(_surface.RedoActionLanguageKey);
                }
			}
			string redoText = Language.GetFormattedString(LangKey.editor_redo, redoAction);
			btnRedo.Text = redoText;
			redoToolStripMenuItem.Text = redoText;

		}

		private void UpdateClipboardSurfaceDependencies() {
			if (_surface == null) {
				return;
			}
			// check dependencies for the Surface
			bool hasItems = _surface.HasSelectedElements;
			bool actionAllowedForSelection = hasItems && !_controlsDisabledDueToConfirmable;
			
			// buttons
			btnCut.Enabled = actionAllowedForSelection;
			btnCopy.Enabled = actionAllowedForSelection;
			btnDelete.Enabled = actionAllowedForSelection;

			// menus
			removeObjectToolStripMenuItem.Enabled = actionAllowedForSelection;
			copyToolStripMenuItem.Enabled = actionAllowedForSelection;
			cutToolStripMenuItem.Enabled = actionAllowedForSelection;
			duplicateToolStripMenuItem.Enabled = actionAllowedForSelection;

			// check dependencies for the Clipboard
			bool hasClipboard = ClipboardHelper.ContainsFormat(SupportedClipboardFormats) || ClipboardHelper.ContainsImage();
			btnPaste.Enabled = hasClipboard && !_controlsDisabledDueToConfirmable;
			pasteToolStripMenuItem.Enabled = hasClipboard && !_controlsDisabledDueToConfirmable;
		}

		#endregion
		
		#region status label handling
		private void updateStatusLabel(string text, ContextMenuStrip contextMenu) {
			statusLabel.Text = text;
			statusStrip1.ContextMenuStrip = contextMenu;
		}
		
		private void updateStatusLabel(string text) {
			updateStatusLabel(text, null);
		}
		private void ClearStatusLabel() {
			updateStatusLabel(null, null);
		}

		private void StatusLabelClicked(object sender, MouseEventArgs e) {
			ToolStrip ss = (StatusStrip)((ToolStripStatusLabel)sender).Owner;
			if(ss.ContextMenuStrip != null) {
				ss.ContextMenuStrip.Show(ss, e.X, e.Y);
			}
		}

		private void CopyPathMenuItemClick(object sender, EventArgs e) {
			ClipboardHelper.SetClipboardData(_surface.LastSaveFullPath);
		}

		private void OpenDirectoryMenuItemClick(object sender, EventArgs e) {
			ProcessStartInfo psi = new ProcessStartInfo("explorer")
			{
				Arguments = Path.GetDirectoryName(_surface.LastSaveFullPath),
				UseShellExecute = false
			};
			using (Process p = new Process()) {
				p.StartInfo = psi;
				p.Start();
			}
		}
		#endregion
		
		private void BindFieldControls() {
			new BidirectionalBinding(btnFillColor, "SelectedColor", _surface.FieldAggregator.GetField(FieldType.FILL_COLOR), "Value", NotNullValidator.GetInstance());
			new BidirectionalBinding(btnLineColor, "SelectedColor", _surface.FieldAggregator.GetField(FieldType.LINE_COLOR), "Value", NotNullValidator.GetInstance());
			new BidirectionalBinding(lineThicknessUpDown, "Value", _surface.FieldAggregator.GetField(FieldType.LINE_THICKNESS), "Value", DecimalIntConverter.GetInstance(), NotNullValidator.GetInstance());
			new BidirectionalBinding(blurRadiusUpDown, "Value", _surface.FieldAggregator.GetField(FieldType.BLUR_RADIUS), "Value", DecimalIntConverter.GetInstance(), NotNullValidator.GetInstance());
			new BidirectionalBinding(magnificationFactorUpDown, "Value", _surface.FieldAggregator.GetField(FieldType.MAGNIFICATION_FACTOR), "Value", DecimalIntConverter.GetInstance(), NotNullValidator.GetInstance());
			new BidirectionalBinding(pixelSizeUpDown, "Value", _surface.FieldAggregator.GetField(FieldType.PIXEL_SIZE), "Value", DecimalIntConverter.GetInstance(), NotNullValidator.GetInstance());
			new BidirectionalBinding(brightnessUpDown, "Value", _surface.FieldAggregator.GetField(FieldType.BRIGHTNESS), "Value", DecimalDoublePercentageConverter.GetInstance(), NotNullValidator.GetInstance());
			new BidirectionalBinding(fontFamilyComboBox, "Text", _surface.FieldAggregator.GetField(FieldType.FONT_FAMILY), "Value", NotNullValidator.GetInstance());
			new BidirectionalBinding(fontSizeUpDown, "Value", _surface.FieldAggregator.GetField(FieldType.FONT_SIZE), "Value", DecimalFloatConverter.GetInstance(), NotNullValidator.GetInstance());
			new BidirectionalBinding(fontBoldButton, "Checked", _surface.FieldAggregator.GetField(FieldType.FONT_BOLD), "Value", NotNullValidator.GetInstance());
			new BidirectionalBinding(fontItalicButton, "Checked", _surface.FieldAggregator.GetField(FieldType.FONT_ITALIC), "Value", NotNullValidator.GetInstance());
			new BidirectionalBinding(textHorizontalAlignmentButton, "SelectedTag", _surface.FieldAggregator.GetField(FieldType.TEXT_HORIZONTAL_ALIGNMENT), "Value", NotNullValidator.GetInstance());
			new BidirectionalBinding(textVerticalAlignmentButton, "SelectedTag", _surface.FieldAggregator.GetField(FieldType.TEXT_VERTICAL_ALIGNMENT), "Value", NotNullValidator.GetInstance());
			new BidirectionalBinding(shadowButton, "Checked", _surface.FieldAggregator.GetField(FieldType.SHADOW), "Value", NotNullValidator.GetInstance());
			new BidirectionalBinding(previewQualityUpDown, "Value", _surface.FieldAggregator.GetField(FieldType.PREVIEW_QUALITY), "Value", DecimalDoublePercentageConverter.GetInstance(), NotNullValidator.GetInstance());
			new BidirectionalBinding(obfuscateModeButton, "SelectedTag", _surface.FieldAggregator.GetField(FieldType.PREPARED_FILTER_OBFUSCATE), "Value");
			new BidirectionalBinding(highlightModeButton, "SelectedTag", _surface.FieldAggregator.GetField(FieldType.PREPARED_FILTER_HIGHLIGHT), "Value");
		}
		
		/// <summary>
		/// shows/hides field controls (2nd toolbar on top) depending on fields of selected elements
		/// </summary>
		private void RefreshFieldControls() {
			propertiesToolStrip.SuspendLayout();
			if(_surface.HasSelectedElements || _surface.DrawingMode != DrawingModes.None) {
				FieldAggregator props = _surface.FieldAggregator;
				btnFillColor.Visible = props.HasFieldValue(FieldType.FILL_COLOR);
				btnLineColor.Visible = props.HasFieldValue(FieldType.LINE_COLOR);
				lineThicknessLabel.Visible = lineThicknessUpDown.Visible = props.HasFieldValue(FieldType.LINE_THICKNESS);
				blurRadiusLabel.Visible = blurRadiusUpDown.Visible = props.HasFieldValue(FieldType.BLUR_RADIUS);
				previewQualityLabel.Visible = previewQualityUpDown.Visible = props.HasFieldValue(FieldType.PREVIEW_QUALITY);
				magnificationFactorLabel.Visible = magnificationFactorUpDown.Visible = props.HasFieldValue(FieldType.MAGNIFICATION_FACTOR);
				pixelSizeLabel.Visible = pixelSizeUpDown.Visible = props.HasFieldValue(FieldType.PIXEL_SIZE);
				brightnessLabel.Visible = brightnessUpDown.Visible = props.HasFieldValue(FieldType.BRIGHTNESS);
				arrowHeadsLabel.Visible = arrowHeadsDropDownButton.Visible = props.HasFieldValue(FieldType.ARROWHEADS);
				fontFamilyComboBox.Visible = props.HasFieldValue(FieldType.FONT_FAMILY);
				fontSizeLabel.Visible = fontSizeUpDown.Visible = props.HasFieldValue(FieldType.FONT_SIZE);
				fontBoldButton.Visible = props.HasFieldValue(FieldType.FONT_BOLD);
				fontItalicButton.Visible = props.HasFieldValue(FieldType.FONT_ITALIC);
				textHorizontalAlignmentButton.Visible = props.HasFieldValue(FieldType.TEXT_HORIZONTAL_ALIGNMENT);
				textVerticalAlignmentButton.Visible = props.HasFieldValue(FieldType.TEXT_VERTICAL_ALIGNMENT);
				shadowButton.Visible = props.HasFieldValue(FieldType.SHADOW);
				btnConfirm.Visible = btnCancel.Visible = props.HasFieldValue(FieldType.FLAGS)
					&& ((FieldFlag)props.GetFieldValue(FieldType.FLAGS) & FieldFlag.CONFIRMABLE) == FieldFlag.CONFIRMABLE;

				obfuscateModeButton.Visible = props.HasFieldValue(FieldType.PREPARED_FILTER_OBFUSCATE);
				highlightModeButton.Visible = props.HasFieldValue(FieldType.PREPARED_FILTER_HIGHLIGHT);
			} else {
				HideToolstripItems();
			}
			propertiesToolStrip.ResumeLayout();
		}
		
		private void HideToolstripItems() {
			foreach(ToolStripItem toolStripItem in propertiesToolStrip.Items) {
				toolStripItem.Visible = false;
			}
		}
		
		/// <summary>
		/// refreshes all editor controls depending on selected elements and their fields
		/// </summary>
		private void RefreshEditorControls() {
			int stepLabels = _surface.CountStepLabels(null);
		    Image icon;
			if (stepLabels <= 20) {
			    icon = (Image)resources.GetObject(string.Format("btnStepLabel{0:00}.Image", stepLabels));
			} else {
			    icon = (Image)resources.GetObject("btnStepLabel20+.Image");
			}
            btnStepLabel.Image = icon;
            addCounterToolStripMenuItem.Image = icon;

		    FieldAggregator props = _surface.FieldAggregator;
			// if a confirmable element is selected, we must disable most of the controls
			// since we demand confirmation or cancel for confirmable element
			if (props.HasFieldValue(FieldType.FLAGS) && ((FieldFlag)props.GetFieldValue(FieldType.FLAGS) & FieldFlag.CONFIRMABLE) == FieldFlag.CONFIRMABLE)
			{
				// disable most controls
<<<<<<< HEAD
				if (!controlsDisabledDueToConfirmable) {
=======
				if(!_controlsDisabledDueToConfirmable) {
>>>>>>> c02bd6ce
					ToolStripItemEndisabler.Disable(menuStrip1);
					ToolStripItemEndisabler.Disable(destinationsToolStrip);
					ToolStripItemEndisabler.Disable(toolsToolStrip);
					ToolStripItemEndisabler.Enable(closeToolStripMenuItem);
					ToolStripItemEndisabler.Enable(helpToolStripMenuItem);
					ToolStripItemEndisabler.Enable(aboutToolStripMenuItem);
					ToolStripItemEndisabler.Enable(preferencesToolStripMenuItem);
					_controlsDisabledDueToConfirmable = true;
				}
			} else if(_controlsDisabledDueToConfirmable) {
				// re-enable disabled controls, confirmable element has either been confirmed or cancelled
				ToolStripItemEndisabler.Enable(menuStrip1);
				ToolStripItemEndisabler.Enable(destinationsToolStrip);
				ToolStripItemEndisabler.Enable(toolsToolStrip);
				_controlsDisabledDueToConfirmable = false;
			}
			
			// en/disable controls depending on whether an element is selected at all
			UpdateClipboardSurfaceDependencies();
			UpdateUndoRedoSurfaceDependencies();
			
			// en/disablearrage controls depending on hierarchy of selected elements
			bool actionAllowedForSelection = _surface.HasSelectedElements && !_controlsDisabledDueToConfirmable;
			bool push = actionAllowedForSelection && _surface.CanPushSelectionDown();
			bool pull = actionAllowedForSelection && _surface.CanPullSelectionUp();
			arrangeToolStripMenuItem.Enabled = push || pull;
			if (arrangeToolStripMenuItem.Enabled) {
				upToTopToolStripMenuItem.Enabled = pull;
				upOneLevelToolStripMenuItem.Enabled = pull;
				downToBottomToolStripMenuItem.Enabled = push;
				downOneLevelToolStripMenuItem.Enabled = push;
			}
			
			// finally show/hide field controls depending on the fields of selected elements
			RefreshFieldControls();
		}


		private void ArrowHeadsToolStripMenuItemClick(object sender, EventArgs e) {
			_surface.FieldAggregator.GetField(FieldType.ARROWHEADS).Value = (ArrowContainer.ArrowHeadCombination)((ToolStripMenuItem)sender).Tag;
		}

		private void EditToolStripMenuItemClick(object sender, EventArgs e) {
			UpdateClipboardSurfaceDependencies();
			UpdateUndoRedoSurfaceDependencies();
		}

		private void FontPropertyChanged(object sender, EventArgs e) {
			// in case we forced another FontStyle before, reset it first.
			if (fontBoldButton != null && _originalBoldCheckState != fontBoldButton.Checked)
			{
				fontBoldButton.Checked = _originalBoldCheckState;
			}
			if (fontItalicButton != null && _originalItalicCheckState != fontItalicButton.Checked)
			{
				fontItalicButton.Checked = _originalItalicCheckState;
			}
			
            FontFamily fam = fontFamilyComboBox.FontFamily;
           
            bool boldAvailable = fam.IsStyleAvailable(FontStyle.Bold);
            if(!boldAvailable) {
            	_originalBoldCheckState = fontBoldButton.Checked;
            	fontBoldButton.Checked = false;
            }
            fontBoldButton.Enabled = boldAvailable;
           
            bool italicAvailable = fam.IsStyleAvailable(FontStyle.Italic);
            if(!italicAvailable) fontItalicButton.Checked = false;
            fontItalicButton.Enabled = italicAvailable;
           
            bool regularAvailable = fam.IsStyleAvailable(FontStyle.Regular);
            if(!regularAvailable) {
                if(boldAvailable) {
                    fontBoldButton.Checked = true;
                } else if(italicAvailable) {
                    fontItalicButton.Checked = true;
                }
            }
        }

		private void FieldAggregatorFieldChanged(object sender, FieldChangedEventArgs e) {
			// in addition to selection, deselection of elements, we need to
			// refresh toolbar if prepared filter mode is changed
			if(e.Field.FieldType == FieldType.PREPARED_FILTER_HIGHLIGHT) {
				RefreshFieldControls();
			}
		}

		private void FontBoldButtonClick(object sender, EventArgs e) {
			_originalBoldCheckState = fontBoldButton.Checked;
		}

		private void FontItalicButtonClick(object sender, EventArgs e) {
			_originalItalicCheckState = fontItalicButton.Checked;
		}

		private void ToolBarFocusableElementGotFocus(object sender, EventArgs e) {
			_surface.KeysLocked = true;
		}

		private void ToolBarFocusableElementLostFocus(object sender, EventArgs e) {
			_surface.KeysLocked = false;
		}

		private void SaveElementsToolStripMenuItemClick(object sender, EventArgs e) {
			SaveFileDialog saveFileDialog = new SaveFileDialog();
			saveFileDialog.Filter = "Greenshot templates (*.gst)|*.gst";
			saveFileDialog.FileName = FilenameHelper.GetFilenameWithoutExtensionFromPattern(coreConfiguration.OutputFileFilenamePattern, _surface.CaptureDetails);
			DialogResult dialogResult = saveFileDialog.ShowDialog();
			if(dialogResult.Equals(DialogResult.OK)) {
				using (Stream streamWrite = File.OpenWrite(saveFileDialog.FileName)) {
					_surface.SaveElementsToStream(streamWrite);
				}
			}
		}

		private void LoadElementsToolStripMenuItemClick(object sender, EventArgs e) {
			OpenFileDialog openFileDialog = new OpenFileDialog();
			openFileDialog.Filter = "Greenshot templates (*.gst)|*.gst";
			if (openFileDialog.ShowDialog() == DialogResult.OK) {
				using (Stream streamRead = File.OpenRead(openFileDialog.FileName)) {
					_surface.LoadElementsFromStream(streamRead);
				}
				_surface.Refresh();
			}
		}

		private void DestinationToolStripMenuItemClick(object sender, EventArgs e) {
			IDestination clickedDestination = null;
			if (sender is Control) {
				Control clickedControl = sender as Control;
				if (clickedControl.ContextMenuStrip != null) {
					clickedControl.ContextMenuStrip.Show(Cursor.Position);
					return;
				}
				clickedDestination = (IDestination)clickedControl.Tag;
			} else if (sender is ToolStripMenuItem) {
				ToolStripMenuItem clickedMenuItem = sender as ToolStripMenuItem;
				clickedDestination = (IDestination)clickedMenuItem.Tag;
			}
			if (clickedDestination != null) {
				ExportInformation exportInformation = clickedDestination.ExportCapture(true, _surface, _surface.CaptureDetails);
				if (exportInformation != null && exportInformation.ExportMade) {
					_surface.Modified = false;
				}
			}
		}
		
		protected void FilterPresetDropDownItemClicked(object sender, ToolStripItemClickedEventArgs e) {
			RefreshFieldControls();
			Invalidate(true);
		}

		private void SelectAllToolStripMenuItemClick(object sender, EventArgs e) {
			_surface.SelectAllElements();
		}


		private void BtnConfirmClick(object sender, EventArgs e) {
			_surface.ConfirmSelectedConfirmableElements(true);
			RefreshFieldControls();
		}

		private void BtnCancelClick(object sender, EventArgs e) {
			_surface.ConfirmSelectedConfirmableElements(false);
			RefreshFieldControls();
		}

		private void Insert_window_toolstripmenuitemMouseEnter(object sender, EventArgs e) {
			ToolStripMenuItem captureWindowMenuItem = (ToolStripMenuItem)sender;
			MainForm.Instance.AddCaptureWindowMenuItems(captureWindowMenuItem, Contextmenu_window_Click);	
		}

		private void Contextmenu_window_Click(object sender, EventArgs e) {
			ToolStripMenuItem clickedItem = (ToolStripMenuItem)sender;
			try {
				WindowDetails windowToCapture = (WindowDetails)clickedItem.Tag;
				ICapture capture = new Capture();
				using (Graphics graphics = Graphics.FromHwnd(Handle)) {
					capture.CaptureDetails.DpiX = graphics.DpiY;
					capture.CaptureDetails.DpiY = graphics.DpiY;
				}
				windowToCapture = CaptureHelper.SelectCaptureWindow(windowToCapture);
				if (windowToCapture != null) {
					capture = CaptureHelper.CaptureWindow(windowToCapture, capture, coreConfiguration.WindowCaptureMode);
					if (capture != null && capture.CaptureDetails != null && capture.Image != null) {
						((Bitmap)capture.Image).SetResolution(capture.CaptureDetails.DpiX, capture.CaptureDetails.DpiY);
						_surface.AddImageContainer((Bitmap)capture.Image, 100, 100);
					}
					Activate();
					WindowDetails.ToForeground(Handle);
				}

				if (capture!= null) {
					capture.Dispose();
				}
			} catch (Exception exception) {
				LOG.Error(exception);
			}
		}

		private void AutoCropToolStripMenuItemClick(object sender, EventArgs e) {
			if (_surface.AutoCrop()) {
				RefreshFieldControls();
			}
		}

		private void AddBorderToolStripMenuItemClick(object sender, EventArgs e) {
			_surface.ApplyBitmapEffect(new BorderEffect());
			UpdateUndoRedoSurfaceDependencies();
		}

		/// <summary>
		/// This is used when the dropshadow button is used
		/// </summary>
		/// <param name="sender"></param>
		/// <param name="e"></param>
		private void AddDropshadowToolStripMenuItemClick(object sender, EventArgs e) {
			DropShadowEffect dropShadowEffect = EditorConfiguration.DropShadowEffectSettings;
			// TODO: Use the dropshadow settings form to make it possible to change the default values
			DialogResult result = new DropShadowSettingsForm(dropShadowEffect).ShowDialog(this);
			if (result == DialogResult.OK) {
				_surface.ApplyBitmapEffect(dropShadowEffect);
				UpdateUndoRedoSurfaceDependencies();
			}
		}

		/// <summary>
		/// Open the resize settings from, and resize if ok was pressed
		/// </summary>
		/// <param name="sender"></param>
		/// <param name="e"></param>
		private void BtnResizeClick(object sender, EventArgs e) {
			ResizeEffect resizeEffect = new ResizeEffect(_surface.Image.Width, _surface.Image.Height, true);
			// TODO: Use the Resize SettingsForm to make it possible to change the default values
			DialogResult result = new ResizeSettingsForm(resizeEffect).ShowDialog(this);
			if (result == DialogResult.OK) {
				_surface.ApplyBitmapEffect(resizeEffect);
				UpdateUndoRedoSurfaceDependencies();
			}
		}

		/// <summary>
		/// Call the torn edge effect
		/// </summary>
		/// <param name="sender"></param>
		/// <param name="e"></param>
		private void TornEdgesToolStripMenuItemClick(object sender, EventArgs e) {
			TornEdgeEffect tornEdgeEffect = EditorConfiguration.TornEdgeEffectSettings;
			// TODO: Use the dropshadow settings form to make it possible to change the default values
			DialogResult result = new TornEdgeSettingsForm(tornEdgeEffect).ShowDialog(this);
			if (result == DialogResult.OK) {
				_surface.ApplyBitmapEffect(tornEdgeEffect);
				UpdateUndoRedoSurfaceDependencies();
			}
		}

		private void GrayscaleToolStripMenuItemClick(object sender, EventArgs e) {
			_surface.ApplyBitmapEffect(new GrayscaleEffect());
			UpdateUndoRedoSurfaceDependencies();
		}

		private void ClearToolStripMenuItemClick(object sender, EventArgs e) {
			_surface.Clear(Color.Transparent);
			UpdateUndoRedoSurfaceDependencies();
		}

		private void RotateCwToolstripButtonClick(object sender, EventArgs e) {
			_surface.ApplyBitmapEffect(new RotateEffect(90));
			UpdateUndoRedoSurfaceDependencies();
		}

		private void RotateCcwToolstripButtonClick(object sender, EventArgs e) {
			_surface.ApplyBitmapEffect(new RotateEffect(270));
			UpdateUndoRedoSurfaceDependencies();
		}

		private void InvertToolStripMenuItemClick(object sender, EventArgs e) {
			_surface.ApplyBitmapEffect(new InvertEffect());
			UpdateUndoRedoSurfaceDependencies();
		}

		private void ImageEditorFormResize(object sender, EventArgs e) {
			if (Surface == null || Surface.Image == null || panel1 == null) {
				return;
			}
			Size imageSize = Surface.Image.Size;
			Size currentClientSize = panel1.ClientSize;
			var canvas = Surface as Control;
			if (canvas == null)
			{
				return;
			}
			Panel panel = (Panel)canvas.Parent;
			if (panel == null) {
				return;
			}
			int offsetX = -panel.HorizontalScroll.Value;
			int offsetY = -panel.VerticalScroll.Value;
			if (currentClientSize.Width > imageSize.Width) {
				canvas.Left = offsetX + (currentClientSize.Width - imageSize.Width) / 2;
			} else {
				canvas.Left = offsetX + 0;
			}
			if (currentClientSize.Height > imageSize.Height) {
				canvas.Top = offsetY + (currentClientSize.Height - imageSize.Height) / 2;
			} else {
				canvas.Top = offsetY + 0;
			}
		}
	}
}
<|MERGE_RESOLUTION|>--- conflicted
+++ resolved
@@ -1,1442 +1,1383 @@
-/*
- * Greenshot - a free and open source screenshot tool
- * Copyright (C) 2007-2015 Thomas Braun, Jens Klingen, Robin Krom
- * 
- * For more information see: http://getgreenshot.org/
- * The Greenshot project is hosted on Sourceforge: http://sourceforge.net/projects/greenshot/
- * 
- * This program is free software: you can redistribute it and/or modify
- * it under the terms of the GNU General Public License as published by
- * the Free Software Foundation, either version 1 of the License, or
- * (at your option) any later version.
- * 
- * This program is distributed in the hope that it will be useful,
- * but WITHOUT ANY WARRANTY; without even the implied warranty of
- * MERCHANTABILITY or FITNESS FOR A PARTICULAR PURPOSE.  See the
- * GNU General Public License for more details.
- * 
- * You should have received a copy of the GNU General Public License
- * along with this program.  If not, see <http://www.gnu.org/licenses/>.
- */
-
-using Greenshot.Configuration;
-using Greenshot.Core;
-using Greenshot.Destinations;
-using Greenshot.Drawing;
-using Greenshot.Drawing.Fields;
-using Greenshot.Drawing.Fields.Binding;
-using Greenshot.Forms;
-using Greenshot.Help;
-using Greenshot.Helpers;
-using Greenshot.IniFile;
-using Greenshot.Plugin;
-using GreenshotPlugin.Controls;
-using GreenshotPlugin.Core;
-using GreenshotPlugin.UnmanagedHelpers;
-using log4net;
-using System;
-using System.Collections.Generic;
-using System.Diagnostics;
-using System.Drawing;
-using System.Drawing.Drawing2D;
-using System.IO;
-using System.Threading;
-using System.Windows.Forms;
-using GreenshotPlugin.Interfaces;
-using GreenshotPlugin.Interfaces.Drawing;
-
-namespace Greenshot {
-	/// <summary>
-	/// Description of ImageEditorForm.
-	/// </summary>
-	public partial class ImageEditorForm : BaseForm, IImageEditor {
-		private static readonly ILog LOG = LogManager.GetLogger(typeof(ImageEditorForm));
-<<<<<<< HEAD
-		private static readonly EditorConfiguration editorConfiguration = IniConfig.GetIniSection<EditorConfiguration>();
-		private static readonly List<string> ignoreDestinations = new List<string>() { PickerDestination.DESIGNATION, EditorDestination.DESIGNATION };
-		private static readonly List<IImageEditor> editorList = new List<IImageEditor>();
-=======
-		private static readonly EditorConfiguration EditorConfiguration = IniConfig.GetIniSection<EditorConfiguration>();
-		private static readonly List<string> IgnoreDestinations = new List<string>() { PickerDestination.DESIGNATION, EditorDestination.DESIGNATION };
-		private static readonly List<IImageEditor> EditorList = new List<IImageEditor>();
->>>>>>> c02bd6ce
-
-		private Surface _surface;
-		private GreenshotToolStripButton[] _toolbarButtons;
-		
-<<<<<<< HEAD
-		private static readonly string[] SUPPORTED_CLIPBOARD_FORMATS = {typeof(string).FullName, "Text", typeof(DrawableContainerList).FullName};
-=======
-		private static readonly string[] SupportedClipboardFormats = {typeof(string).FullName, "Text", typeof(DrawableContainerList).FullName};
->>>>>>> c02bd6ce
-
-		private bool _originalBoldCheckState;
-		private bool _originalItalicCheckState;
-		
-		// whether part of the editor controls are disabled depending on selected item(s)
-		private bool _controlsDisabledDueToConfirmable;
-
-		/// <summary>
-		/// An Implementation for the IImageEditor, this way Plugins have access to the HWND handles wich can be used with Win32 API calls.
-		/// </summary>
-		public IWin32Window WindowHandle {
-			get { return this; }
-		}
-
-		public static List<IImageEditor> Editors {
-			get {
-				try {
-					EditorList.Sort(delegate(IImageEditor e1, IImageEditor e2) {
-						return String.Compare(e1.Surface.CaptureDetails.Title, e2.Surface.CaptureDetails.Title, StringComparison.Ordinal);
-					});
-				} catch(Exception ex) {
-					LOG.Warn("Sorting of editors failed.", ex);
-				}
-				return EditorList;
-			}
-		}
-
-		public ImageEditorForm(ISurface iSurface, bool outputMade) {
-			EditorList.Add(this);
-
-			//
-			// The InitializeComponent() call is required for Windows Forms designer support.
-			//
-			ManualLanguageApply = true;
-			InitializeComponent();
-
-			Load += delegate {
-				var thread = new Thread(AddDestinations)
-				{
-					Name = "add destinations"
-				};
-				thread.Start();
-			};
-
-			// Make sure the editor is placed on the same location as the last editor was on close
-			WindowDetails thisForm = new WindowDetails(Handle)
-			{
-				WindowPlacement = EditorConfiguration.GetEditorPlacement()
-			};
-
-			// init surface
-			Surface = iSurface;
-			// Intial "saved" flag for asking if the image needs to be save
-			_surface.Modified = !outputMade;
-
-			UpdateUi();
-
-			// Workaround: As the cursor is (mostly) selected on the surface a funny artifact is visible, this fixes it.
-			HideToolstripItems();
-		}
-
-		/// <summary>
-		/// Remove the current surface
-		/// </summary>
-		private void RemoveSurface() {
-			if (_surface != null) {
-				panel1.Controls.Remove(_surface);
-				_surface.Dispose();
-				_surface = null;
-			}
-		}
-
-		/// <summary>
-		/// Change the surface
-		/// </summary>
-		/// <param name="newSurface"></param>
-		private void SetSurface(ISurface newSurface) {
-			if (Surface != null && Surface.Modified) {
-				throw new ApplicationException("Surface modified");
-			}
-
-			RemoveSurface();
-
-			panel1.Height = 10;
-			panel1.Width = 10;
-			_surface = newSurface as Surface;
-			panel1.Controls.Add(_surface);
-			Image backgroundForTransparency = GreenshotResources.getImage("Checkerboard.Image");
-			if (_surface != null)
-			{
-				_surface.TransparencyBackgroundBrush = new TextureBrush(backgroundForTransparency, WrapMode.Tile);
-
-<<<<<<< HEAD
-			surface.MovingElementChanged -= surface_MovingElementChanged;
-			surface.MovingElementChanged += surface_MovingElementChanged;
-			surface.DrawingModeChanged -= surface_DrawingModeChanged;
-			surface.DrawingModeChanged += surface_DrawingModeChanged;
-			surface.SurfaceSizeChanged -= SurfaceSizeChanged;
-			surface.SurfaceSizeChanged += SurfaceSizeChanged;
-			surface.SurfaceMessage -= SurfaceMessageReceived;
-			surface.SurfaceMessage += SurfaceMessageReceived;
-			surface.FieldAggregator.FieldChanged -= FieldAggregatorFieldChanged;
-			surface.FieldAggregator.FieldChanged += FieldAggregatorFieldChanged;
-			SurfaceSizeChanged(Surface, null);
-
-			bindFieldControls();
-			refreshEditorControls();
-			// Fix title
-			if (surface != null && surface.CaptureDetails != null && surface.CaptureDetails.Title != null) {
-				Text = surface.CaptureDetails.Title + " - " + Language.GetString(LangKey.editor_title);
-=======
-				_surface.MovingElementChanged += delegate {
-					RefreshEditorControls();
-				};
-				_surface.DrawingModeChanged += surface_DrawingModeChanged;
-				_surface.SurfaceSizeChanged += SurfaceSizeChanged;
-				_surface.SurfaceMessage += SurfaceMessageReceived;
-				_surface.FieldAggregator.FieldChanged += FieldAggregatorFieldChanged;
-				SurfaceSizeChanged(Surface, null);
-
-				BindFieldControls();
-				RefreshEditorControls();
-				// Fix title
-				if (_surface != null && _surface.CaptureDetails != null && _surface.CaptureDetails.Title != null) {
-					Text = _surface.CaptureDetails.Title + " - " + Language.GetString(LangKey.editor_title);
-				}
->>>>>>> c02bd6ce
-			}
-			WindowDetails.ToForeground(Handle);
-		}
-
-<<<<<<< HEAD
-		private void surface_MovingElementChanged(object sender, SurfaceElementEventArgs e)
-		{
-			refreshEditorControls();
-		}
-
-		private void updateUI() {
-=======
-		private void UpdateUi() {
->>>>>>> c02bd6ce
-			// Disable access to the settings, for feature #3521446
-			preferencesToolStripMenuItem.Visible = !coreConfiguration.DisableSettings;
-			toolStripSeparator12.Visible = !coreConfiguration.DisableSettings;
-			toolStripSeparator11.Visible = !coreConfiguration.DisableSettings;
-			btnSettings.Visible = !coreConfiguration.DisableSettings;
-
-			// Make sure Double-buffer is enabled
-			SetStyle(ControlStyles.DoubleBuffer | ControlStyles.AllPaintingInWmPaint | ControlStyles.UserPaint, true);
-
-			// resizing the panel is futile, since it is docked. however, it seems
-			// to fix the bug (?) with the vscrollbar not being able to shrink to
-			// a smaller size than the initial panel size (as set by the forms designer)
-			panel1.Height = 10;
-
-			fontFamilyComboBox.PropertyChanged += FontPropertyChanged;
-			
-			obfuscateModeButton.DropDownItemClicked += FilterPresetDropDownItemClicked;
-			highlightModeButton.DropDownItemClicked += FilterPresetDropDownItemClicked;
-
-			_toolbarButtons = new[] { btnCursor, btnRect, btnEllipse, btnText, btnLine, btnArrow, btnFreehand, btnHighlight, btnObfuscate, btnCrop, btnStepLabel, btnSpeechBubble };
-			//toolbarDropDownButtons = new ToolStripDropDownButton[]{btnBlur, btnPixeliate, btnTextHighlighter, btnAreaHighlighter, btnMagnifier};
-
-			pluginToolStripMenuItem.Visible = pluginToolStripMenuItem.DropDownItems.Count > 0;
-			
-			// Workaround: for the MouseWheel event which doesn't get to the panel
-			MouseWheel += PanelMouseWheel;
-
-			ApplyLanguage();
-		}
-
-		/// <summary>
-		/// Workaround for having a border around the dropdown
-		/// See: http://stackoverflow.com/questions/9560812/change-border-of-toolstripcombobox-with-flat-style
-		/// </summary>
-		/// <param name="sender"></param>
-		/// <param name="e"></param>
-		private void PropertiesToolStrip_Paint(object sender, PaintEventArgs e) {
-			using (Pen cbBorderPen = new Pen(SystemColors.ActiveBorder)) {
-				// Loop over all items in the propertiesToolStrip
-				foreach (ToolStripItem item in propertiesToolStrip.Items) {
-					ToolStripComboBox cb = item as ToolStripComboBox;
-					// Only ToolStripComboBox that are visible
-					if (cb == null || !cb.Visible) {
-						continue;
-					}
-					// Calculate the rectangle
-					if (cb.ComboBox != null)
-					{
-						Rectangle r = new Rectangle(cb.ComboBox.Location.X - 1, cb.ComboBox.Location.Y - 1, cb.ComboBox.Size.Width + 1, cb.ComboBox.Size.Height + 1);
-
-						// Draw the rectangle
-						e.Graphics.DrawRectangle(cbBorderPen, r);
-					}
-				}
-			}
-		}
-
-		/// <summary>
-		/// Get all the destinations and display them in the file menu and the buttons
-		/// </summary>
-		private void AddDestinations() {
-			Invoke((MethodInvoker)delegate {
-				// Create export buttons 
-				foreach(IDestination destination in DestinationHelper.GetAllDestinations()) {
-					if (destination.Priority <= 2) {
-						continue;
-					}
-					if (!destination.isActive) {
-						continue;
-					}
-					if (destination.DisplayIcon == null) {
-						continue;
-					}
-					try {
-						AddDestinationButton(destination);
-					} catch (Exception addingException) {
-						LOG.WarnFormat("Problem adding destination {0}", destination.Designation);
-						LOG.Warn("Exception: ", addingException);
-					}
-				}
-			});
-		}
-
-		private void AddDestinationButton(IDestination toolstripDestination) {
-			if (toolstripDestination.isDynamic) {
-				ToolStripSplitButton destinationButton = new ToolStripSplitButton
-				{
-					DisplayStyle = ToolStripItemDisplayStyle.Image,
-					Size = new Size(23, 22),
-					Text = toolstripDestination.Description,
-					Image = toolstripDestination.DisplayIcon
-				};
-				//ToolStripDropDownButton destinationButton = new ToolStripDropDownButton();
-
-				ToolStripMenuItem defaultItem = new ToolStripMenuItem(toolstripDestination.Description)
-				{
-					Tag = toolstripDestination,
-					Image = toolstripDestination.DisplayIcon
-				};
-				defaultItem.Click += delegate {
-					toolstripDestination.ExportCapture(true, _surface, _surface.CaptureDetails);
-				};
-				
-				// The ButtonClick, this is for the icon, gets the current default item
-				destinationButton.ButtonClick += delegate {
-					toolstripDestination.ExportCapture(true, _surface, _surface.CaptureDetails);
-				};
-				
-				// Generate the entries for the drop down
-				destinationButton.DropDownOpening += delegate
-				{
-					ClearItems(destinationButton.DropDownItems);
-					destinationButton.DropDownItems.Add(defaultItem);
-
-					List<IDestination> subDestinations = new List<IDestination>();
-					subDestinations.AddRange(toolstripDestination.DynamicDestinations());
-					if (subDestinations.Count > 0) {
-						subDestinations.Sort();
-						foreach(IDestination subDestination in subDestinations) {
-							IDestination closureFixedDestination = subDestination;
-							ToolStripMenuItem destinationMenuItem = new ToolStripMenuItem(closureFixedDestination.Description);
-							destinationMenuItem.Tag = closureFixedDestination;
-							destinationMenuItem.Image = closureFixedDestination.DisplayIcon;
-							destinationMenuItem.Click += delegate {
-								closureFixedDestination.ExportCapture(true, _surface, _surface.CaptureDetails);
-							};
-							destinationButton.DropDownItems.Add(destinationMenuItem);
-						}
-					}
-				};
-
-				destinationsToolStrip.Items.Insert(destinationsToolStrip.Items.IndexOf(toolStripSeparator16), destinationButton);
-				
-			} else {
-				ToolStripButton destinationButton = new ToolStripButton();
-				destinationsToolStrip.Items.Insert(destinationsToolStrip.Items.IndexOf(toolStripSeparator16), destinationButton);
-				destinationButton.DisplayStyle = ToolStripItemDisplayStyle.Image;
-				destinationButton.Size = new Size(23, 22);
-				destinationButton.Text = toolstripDestination.Description;
-				destinationButton.Image = toolstripDestination.DisplayIcon;
-				destinationButton.Click += delegate {
-					toolstripDestination.ExportCapture(true, _surface, _surface.CaptureDetails);
-				};
-			}
-		}
-		
-		/// <summary>
-		/// According to some information I found, the clear doesn't work correctly when the shortcutkeys are set?
-		/// This helper method takes care of this.
-		/// </summary>
-		/// <param name="items"></param>
-		private void ClearItems(ToolStripItemCollection items) {
-			foreach(var item in items) {
-				ToolStripMenuItem menuItem = item as ToolStripMenuItem;
-				if (menuItem != null && menuItem.ShortcutKeys != Keys.None) {
-					menuItem.ShortcutKeys = Keys.None;
-				}
-			}
-			items.Clear();
-		}
-
-		private void FileMenuDropDownOpening(object sender, EventArgs eventArgs) {
-			ClearItems(fileStripMenuItem.DropDownItems);
-
-			// Add the destinations
-			foreach(IDestination destination in DestinationHelper.GetAllDestinations()) {
-				if (IgnoreDestinations.Contains(destination.Designation)) {
-					continue;
-				}
-				if (!destination.isActive) {
-					continue;
-				}
-				
-				ToolStripMenuItem item = destination.GetMenuItem(true, null, DestinationToolStripMenuItemClick);
-				if (item != null) {
-					item.ShortcutKeys = destination.EditorShortcutKeys;
-					fileStripMenuItem.DropDownItems.Add(item);
-				}
-			}
-			// add the elements after the destinations
-			fileStripMenuItem.DropDownItems.Add(toolStripSeparator9);
-			fileStripMenuItem.DropDownItems.Add(closeToolStripMenuItem);
-		}
-
-		private delegate void SurfaceMessageReceivedThreadSafeDelegate(object sender, SurfaceMessageEventArgs eventArgs);
-		/// <summary>
-		/// This is the SufraceMessageEvent receiver which display a message in the status bar if the
-		/// surface is exported. It also updates the title to represent the filename, if there is one.
-		/// </summary>
-		/// <param name="sender"></param>
-		/// <param name="eventArgs"></param>
-		private void SurfaceMessageReceived(object sender, SurfaceMessageEventArgs eventArgs) {
-			if (InvokeRequired) {
-				Invoke(new SurfaceMessageReceivedThreadSafeDelegate(SurfaceMessageReceived), new object[] { sender, eventArgs });
-			} else {
-				string dateTime = DateTime.Now.ToLongTimeString();
-				// TODO: Fix that we only open files, like in the tooltip
-				switch (eventArgs.MessageType) {
-					case SurfaceMessageTyp.FileSaved:
-						// Put the event message on the status label and attach the context menu
-						updateStatusLabel(dateTime + " - " + eventArgs.Message, fileSavedStatusContextMenu);
-						// Change title
-						Text = eventArgs.Surface.LastSaveFullPath + " - " + Language.GetString(LangKey.editor_title);
-						break;
-					case SurfaceMessageTyp.Error:
-					case SurfaceMessageTyp.Info:
-					case SurfaceMessageTyp.UploadedUri:
-					default:
-						// Put the event message on the status label
-						updateStatusLabel(dateTime + " - " + eventArgs.Message);
-						break;
-				}
-			}
-		}
-
-		/// <summary>
-		/// This is called when the size of the surface chances, used for resizing and displaying the size information
-		/// </summary>
-		/// <param name="sender"></param>
-		/// <param name="e"></param>
-		private void SurfaceSizeChanged(object sender, EventArgs e) {
-			if (EditorConfiguration.MatchSizeToCapture) {
-				// Set editor's initial size to the size of the surface plus the size of the chrome
-				Size imageSize = Surface.Image.Size;
-				Size currentFormSize = Size;
-				Size currentImageClientSize = panel1.ClientSize;
-				int minimumFormWidth = 650;
-				int minimumFormHeight = 530;
-				int newWidth = Math.Max(minimumFormWidth, currentFormSize.Width - currentImageClientSize.Width + imageSize.Width);
-				int newHeight = Math.Max(minimumFormHeight, currentFormSize.Height - currentImageClientSize.Height + imageSize.Height);
-				Size = new Size(newWidth, newHeight);
-			}
-			dimensionsLabel.Text = Surface.Image.Width + "x" + Surface.Image.Height;
-			ImageEditorFormResize(sender, new EventArgs());
-		}
-
-		public ISurface Surface {
-			get {
-				return _surface;
-			}
-			set {
-				SetSurface(value);
-			}
-		}
-
-		public void SetImagePath(string fullpath) {
-			// Check if the editor supports the format
-			if (fullpath != null && (fullpath.EndsWith(".ico") || fullpath.EndsWith(".wmf"))) {
-				fullpath = null;
-			}
-			_surface.LastSaveFullPath = fullpath;
-
-			if (fullpath == null) {
-				return;
-			}
-			updateStatusLabel(Language.GetFormattedString(LangKey.editor_imagesaved, fullpath), fileSavedStatusContextMenu);
-			Text = Path.GetFileName(fullpath) + " - " + Language.GetString(LangKey.editor_title);
-		}
-
-		private void surface_DrawingModeChanged(object source, SurfaceDrawingModeEventArgs eventArgs) {
-			switch (eventArgs.DrawingMode) {
-				case DrawingModes.None:
-					SetButtonChecked(btnCursor);
-					break;
-				case DrawingModes.Ellipse:
-					SetButtonChecked(btnEllipse);
-					break;
-				case DrawingModes.Rect:
-					SetButtonChecked(btnRect);
-					break;
-				case DrawingModes.Text:
-					SetButtonChecked(btnText);
-					break;
-				case DrawingModes.SpeechBubble:
-					SetButtonChecked(btnSpeechBubble);
-					break;
-				case DrawingModes.StepLabel:
-					SetButtonChecked(btnStepLabel);
-					break;
-				case DrawingModes.Line:
-					SetButtonChecked(btnLine);
-					break;
-				case DrawingModes.Arrow:
-					SetButtonChecked(btnArrow);
-					break;
-				case DrawingModes.Crop:
-					SetButtonChecked(btnCrop);
-					break;
-				case DrawingModes.Highlight:
-					SetButtonChecked(btnHighlight);
-					break;
-				case DrawingModes.Obfuscate:
-					SetButtonChecked(btnObfuscate);
-					break;
-				case DrawingModes.Path:
-					SetButtonChecked(btnFreehand);
-					break;
-			}
-		}
-
-		#region plugin interfaces
-		
-		/**
-		 * Interfaces for plugins, see GreenshotInterface for more details!
-		 */
-		
-		public Image GetImageForExport() {
-			return _surface.GetImageForExport();
-		}
-		
-		public ICaptureDetails CaptureDetails {
-			get { return _surface.CaptureDetails; }
-		}
-		
-		public ToolStripMenuItem GetPluginMenuItem() {
-			return pluginToolStripMenuItem;
-		}
-
-		public ToolStripMenuItem GetFileMenuItem() {
-			return fileStripMenuItem;
-		}
-		#endregion
-		
-		#region filesystem options
-
-		private void BtnSaveClick(object sender, EventArgs e) {
-			string destinationDesignation = FileDestination.DESIGNATION;
-			if (_surface.LastSaveFullPath == null) {
-				destinationDesignation = FileWithDialogDestination.DESIGNATION;
-			}
-			DestinationHelper.ExportCapture(true, destinationDesignation, _surface, _surface.CaptureDetails);
-		}
-
-		private void BtnClipboardClick(object sender, EventArgs e) {
-			DestinationHelper.ExportCapture(true, ClipboardDestination.DESIGNATION, _surface, _surface.CaptureDetails);
-		}
-
-		private void BtnPrintClick(object sender, EventArgs e) {
-			// The BeginInvoke is a solution for the printdialog not having focus
-			BeginInvoke((MethodInvoker) delegate {
-				DestinationHelper.ExportCapture(true, PrinterDestination.DESIGNATION, _surface, _surface.CaptureDetails);
-			});
-		}
-
-		private void CloseToolStripMenuItemClick(object sender, EventArgs e) {
-			Close();
-		}
-		#endregion
-		
-		#region drawing options
-
-		private void BtnEllipseClick(object sender, EventArgs e) {
-			_surface.DrawingMode = DrawingModes.Ellipse;
-			RefreshFieldControls();
-		}
-
-		private void BtnCursorClick(object sender, EventArgs e) {
-			_surface.DrawingMode = DrawingModes.None;
-			RefreshFieldControls();
-		}
-
-		private void BtnRectClick(object sender, EventArgs e) {
-			_surface.DrawingMode = DrawingModes.Rect;
-			RefreshFieldControls();
-		}
-
-		private void BtnTextClick(object sender, EventArgs e) {
-			_surface.DrawingMode = DrawingModes.Text;
-			RefreshFieldControls();
-		}
-
-		private void BtnSpeechBubbleClick(object sender, EventArgs e) {
-			_surface.DrawingMode = DrawingModes.SpeechBubble;
-			RefreshFieldControls();
-		}
-
-		private void BtnStepLabelClick(object sender, EventArgs e) {
-			_surface.DrawingMode = DrawingModes.StepLabel;
-			RefreshFieldControls();
-		}
-
-		private void BtnLineClick(object sender, EventArgs e) {
-			_surface.DrawingMode = DrawingModes.Line;
-			RefreshFieldControls();
-		}
-
-		private void BtnArrowClick(object sender, EventArgs e) {
-			_surface.DrawingMode = DrawingModes.Arrow;
-			RefreshFieldControls();
-		}
-
-		private void BtnCropClick(object sender, EventArgs e) {
-			_surface.DrawingMode = DrawingModes.Crop;
-			RefreshFieldControls();
-		}
-
-		private void BtnHighlightClick(object sender, EventArgs e) {
-			_surface.DrawingMode = DrawingModes.Highlight;
-			RefreshFieldControls();
-		}
-
-		private void BtnObfuscateClick(object sender, EventArgs e) {
-			_surface.DrawingMode = DrawingModes.Obfuscate;
-			RefreshFieldControls();
-		}
-
-		private void BtnFreehandClick(object sender, EventArgs e) {
-			_surface.DrawingMode = DrawingModes.Path;
-			RefreshFieldControls();
-		}
-
-		private void SetButtonChecked(ToolStripButton btn) {
-			UncheckAllToolButtons();
-			btn.Checked = true;
-		}
-		
-		private void UncheckAllToolButtons() {
-			if (_toolbarButtons != null) {
-				foreach (GreenshotToolStripButton butt in _toolbarButtons) {
-					butt.Checked = false;
-				}
-			}
-		}
-
-		private void AddRectangleToolStripMenuItemClick(object sender, EventArgs e) {
-			BtnRectClick(sender, e);
-		}
-
-		private void DrawFreehandToolStripMenuItemClick(object sender, EventArgs e) {
-			BtnFreehandClick(sender, e);
-		}
-
-		private void AddEllipseToolStripMenuItemClick(object sender, EventArgs e) {
-			BtnEllipseClick(sender, e);
-		}
-
-		private void AddTextBoxToolStripMenuItemClick(object sender, EventArgs e) {
-			BtnTextClick(sender, e);
-		}
-
-		private void AddSpeechBubbleToolStripMenuItemClick(object sender, EventArgs e) {
-			BtnSpeechBubbleClick(sender, e);
-		}
-
-		private void AddCounterToolStripMenuItemClick(object sender, EventArgs e) {
-			BtnStepLabelClick(sender, e);
-		}
-
-		private void DrawLineToolStripMenuItemClick(object sender, EventArgs e) {
-			BtnLineClick(sender, e);
-		}
-
-		private void DrawArrowToolStripMenuItemClick(object sender, EventArgs e) {
-			BtnArrowClick(sender, e);
-		}
-
-		private void RemoveObjectToolStripMenuItemClick(object sender, EventArgs e) {
-			_surface.RemoveSelectedElements();
-		}
-
-		private void BtnDeleteClick(object sender, EventArgs e) {
-			RemoveObjectToolStripMenuItemClick(sender, e);
-		}
-		#endregion
-		
-		#region copy&paste options
-
-		private void CutToolStripMenuItemClick(object sender, EventArgs e) {
-			_surface.CutSelectedElements();
-			UpdateClipboardSurfaceDependencies();
-		}
-
-		private void BtnCutClick(object sender, EventArgs e) {
-			CutToolStripMenuItemClick(sender, e);
-		}
-
-		private void CopyToolStripMenuItemClick(object sender, EventArgs e) {
-			_surface.CopySelectedElements();
-			UpdateClipboardSurfaceDependencies();
-		}
-
-		private void BtnCopyClick(object sender, EventArgs e) {
-			CopyToolStripMenuItemClick(sender, e);
-		}
-
-		private void PasteToolStripMenuItemClick(object sender, EventArgs e) {
-			_surface.PasteElementFromClipboard();
-			UpdateClipboardSurfaceDependencies();
-		}
-
-		private void BtnPasteClick(object sender, EventArgs e) {
-			PasteToolStripMenuItemClick(sender, e);
-		}
-
-		private void UndoToolStripMenuItemClick(object sender, EventArgs e) {
-			_surface.Undo();
-			UpdateUndoRedoSurfaceDependencies();
-		}
-
-		private void BtnUndoClick(object sender, EventArgs e) {
-			UndoToolStripMenuItemClick(sender, e);
-		}
-
-		private void RedoToolStripMenuItemClick(object sender, EventArgs e) {
-			_surface.Redo();
-			UpdateUndoRedoSurfaceDependencies();
-		}
-
-		private void BtnRedoClick(object sender, EventArgs e) {
-			RedoToolStripMenuItemClick(sender, e);
-		}
-
-		private void DuplicateToolStripMenuItemClick(object sender, EventArgs e) {
-			_surface.DuplicateSelectedElements();
-			UpdateClipboardSurfaceDependencies();
-		}
-		#endregion
-		
-		#region element properties
-
-		private void UpOneLevelToolStripMenuItemClick(object sender, EventArgs e) {
-			_surface.PullElementsUp();
-		}
-
-		private void DownOneLevelToolStripMenuItemClick(object sender, EventArgs e) {
-			_surface.PushElementsDown();
-		}
-
-		private void UpToTopToolStripMenuItemClick(object sender, EventArgs e) {
-			_surface.PullElementsToTop();
-		}
-
-		private void DownToBottomToolStripMenuItemClick(object sender, EventArgs e) {
-			_surface.PushElementsToBottom();
-		}
-		
-		
-		#endregion
-		
-		#region help
-
-		private void HelpToolStripMenuItem1Click(object sender, EventArgs e) {
-			HelpFileLoader.LoadHelp();
-		}
-
-		private void AboutToolStripMenuItemClick(object sender, EventArgs e) {
-			MainForm.Instance.ShowAbout();
-		}
-
-		private void PreferencesToolStripMenuItemClick(object sender, EventArgs e) {
-			MainForm.Instance.ShowSetting();
-		}
-
-		private void BtnSettingsClick(object sender, EventArgs e) {
-			PreferencesToolStripMenuItemClick(sender, e);
-		}
-
-		private void BtnHelpClick(object sender, EventArgs e) {
-			HelpToolStripMenuItem1Click(sender, e);
-		}
-		#endregion
-		
-		#region image editor event handlers
-
-		private void ImageEditorFormActivated(object sender, EventArgs e) {
-			UpdateClipboardSurfaceDependencies();
-			UpdateUndoRedoSurfaceDependencies();
-		}
-
-		private void ImageEditorFormFormClosing(object sender, FormClosingEventArgs e) {
-			if (_surface.Modified && !EditorConfiguration.SuppressSaveDialogAtClose) {
-				// Make sure the editor is visible
-				WindowDetails.ToForeground(Handle);
-
-				MessageBoxButtons buttons = MessageBoxButtons.YesNoCancel;
-				// Dissallow "CANCEL" if the application needs to shutdown
-				if (e.CloseReason == CloseReason.ApplicationExitCall || e.CloseReason == CloseReason.WindowsShutDown || e.CloseReason == CloseReason.TaskManagerClosing) {
-					buttons = MessageBoxButtons.YesNo;
-				}
-				DialogResult result = MessageBox.Show(Language.GetString(LangKey.editor_close_on_save), Language.GetString(LangKey.editor_close_on_save_title), buttons, MessageBoxIcon.Question);
-				if (result.Equals(DialogResult.Cancel)) {
-					e.Cancel = true;
-					return;
-				}
-				if (result.Equals(DialogResult.Yes)) {
-					BtnSaveClick(sender,e);
-					// Check if the save was made, if not it was cancelled so we cancel the closing
-					if (_surface.Modified) {
-						e.Cancel = true;
-						return;
-					}
-				}
-			}
-			// persist our geometry string.
-			EditorConfiguration.SetEditorPlacement(new WindowDetails(Handle).WindowPlacement);
-			IniConfig.Save();
-			
-			// remove from the editor list
-			EditorList.Remove(this);
-
-			_surface.Dispose();
-
-			GC.Collect();
-			if (coreConfiguration.MinimizeWorkingSetSize) {
-				PsAPI.EmptyWorkingSet();
-			}
-		}
-
-		private void ImageEditorFormKeyDown(object sender, KeyEventArgs e) {
-			// LOG.Debug("Got key event "+e.KeyCode + ", " + e.Modifiers);
-			// avoid conflict with other shortcuts and
-			// make sure there's no selected element claiming input focus
-			if(e.Modifiers.Equals(Keys.None) && !_surface.KeysLocked) {
-				switch(e.KeyCode) {
-					case Keys.Escape:
-						BtnCursorClick(sender, e);
-						break;
-					case Keys.R:
-						BtnRectClick(sender, e);
-						break;
-					case Keys.E:
-						BtnEllipseClick(sender, e);
-						break;
-					case Keys.L:
-						BtnLineClick(sender, e);
-						break;
-					case Keys.F:
-						BtnFreehandClick(sender, e);
-						break;
-					case Keys.A:
-						BtnArrowClick(sender, e);
-						break;
-					case Keys.T:
-						BtnTextClick(sender, e);
-						break;
-					case Keys.S:
-						BtnSpeechBubbleClick(sender, e);
-						break;
-					case Keys.I:
-						BtnStepLabelClick(sender, e);
-						break;
-					case Keys.H:
-						BtnHighlightClick(sender, e);
-						break;
-					case Keys.O:
-						BtnObfuscateClick(sender, e);
-						break;
-					case Keys.C:
-						BtnCropClick(sender, e);
-						break;
-				}
-			} else if (e.Modifiers.Equals(Keys.Control)) {
-				switch (e.KeyCode) {
-					case Keys.Z:
-						UndoToolStripMenuItemClick(sender, e);
-						break;
-					case Keys.Y:
-						RedoToolStripMenuItemClick(sender, e);
-						break;
-					case Keys.Q:	// Dropshadow Ctrl + Q
-						AddDropshadowToolStripMenuItemClick(sender, e);
-						break;
-					case Keys.B:	// Border Ctrl + B
-						AddBorderToolStripMenuItemClick(sender, e);
-						break;
-					case Keys.T:	// Torn edge Ctrl + T
-						TornEdgesToolStripMenuItemClick(sender, e);
-						break;
-					case Keys.I:	// Invert Ctrl + I
-						InvertToolStripMenuItemClick(sender, e);
-						break;
-					case Keys.G:	// Grayscale Ctrl + G
-						GrayscaleToolStripMenuItemClick(sender, e);
-						break;
-					case Keys.Delete:	// Grayscale Ctrl + Delete
-						ClearToolStripMenuItemClick(sender, e);
-						break;
-					case Keys.Oemcomma:	// Rotate CCW Ctrl + ,
-						RotateCcwToolstripButtonClick(sender, e);
-						break;
-					case Keys.OemPeriod:	// Rotate CW Ctrl + .
-						RotateCwToolstripButtonClick(sender, e);
-						break;
-				}
-			}
-		}
-
-		/// <summary>
-		/// This is a "work-around" for the MouseWheel event which doesn't get to the panel
-		/// </summary>
-		/// <param name="sender"></param>
-		/// <param name="e"></param>
-		private void PanelMouseWheel(object sender, MouseEventArgs e) {
-			panel1.Focus();
-		}
-		#endregion
-		
-		#region key handling
-		protected override bool ProcessKeyPreview(ref Message msg) {
-			// disable default key handling if surface has requested a lock
-			if (!_surface.KeysLocked) {
-				return base.ProcessKeyPreview(ref msg);
-			}
-			return false;
-		}
-
-		protected override bool ProcessCmdKey(ref Message msg, Keys keys) {
-			// disable default key handling if surface has requested a lock
-			if (!_surface.KeysLocked) {
-
-				// Go through the destinations to check the EditorShortcut Keys
-				// this way the menu entries don't need to be enabled.
-				// This also fixes bugs #3526974 & #3527020
-				foreach (IDestination destination in DestinationHelper.GetAllDestinations()) {
-					if (IgnoreDestinations.Contains(destination.Designation)) {
-						continue;
-					}
-					if (!destination.isActive) {
-						continue;
-					}
-
-					if (destination.EditorShortcutKeys == keys) {
-						destination.ExportCapture(true, _surface, _surface.CaptureDetails);
-						return true;
-					}
-				}
-				if (!_surface.ProcessCmdKey(keys)) {
-					return base.ProcessCmdKey(ref msg, keys);
-				}
-			}
-			return false;
-		}
-		#endregion
-		
-		#region helpers
-		
-		private void UpdateUndoRedoSurfaceDependencies() {
-			if (_surface == null) {
-				return;
-			}
-			bool canUndo = _surface.CanUndo;
-			btnUndo.Enabled = canUndo;
-			undoToolStripMenuItem.Enabled = canUndo;
-			string undoAction = "";
-			if (canUndo) {
-				if (_surface.UndoActionLanguageKey != LangKey.none) {
-					undoAction = Language.GetString(_surface.UndoActionLanguageKey);
-				}
-			}
-			string undoText = Language.GetFormattedString(LangKey.editor_undo, undoAction);
-			btnUndo.Text = undoText;
-			undoToolStripMenuItem.Text = undoText;
-
-			bool canRedo = _surface.CanRedo;
-			btnRedo.Enabled = canRedo;
-			redoToolStripMenuItem.Enabled = canRedo;
-			string redoAction = "";
-			if (canRedo) {
-                if (_surface.RedoActionLanguageKey != LangKey.none) {
-                    redoAction = Language.GetString(_surface.RedoActionLanguageKey);
-                }
-			}
-			string redoText = Language.GetFormattedString(LangKey.editor_redo, redoAction);
-			btnRedo.Text = redoText;
-			redoToolStripMenuItem.Text = redoText;
-
-		}
-
-		private void UpdateClipboardSurfaceDependencies() {
-			if (_surface == null) {
-				return;
-			}
-			// check dependencies for the Surface
-			bool hasItems = _surface.HasSelectedElements;
-			bool actionAllowedForSelection = hasItems && !_controlsDisabledDueToConfirmable;
-			
-			// buttons
-			btnCut.Enabled = actionAllowedForSelection;
-			btnCopy.Enabled = actionAllowedForSelection;
-			btnDelete.Enabled = actionAllowedForSelection;
-
-			// menus
-			removeObjectToolStripMenuItem.Enabled = actionAllowedForSelection;
-			copyToolStripMenuItem.Enabled = actionAllowedForSelection;
-			cutToolStripMenuItem.Enabled = actionAllowedForSelection;
-			duplicateToolStripMenuItem.Enabled = actionAllowedForSelection;
-
-			// check dependencies for the Clipboard
-			bool hasClipboard = ClipboardHelper.ContainsFormat(SupportedClipboardFormats) || ClipboardHelper.ContainsImage();
-			btnPaste.Enabled = hasClipboard && !_controlsDisabledDueToConfirmable;
-			pasteToolStripMenuItem.Enabled = hasClipboard && !_controlsDisabledDueToConfirmable;
-		}
-
-		#endregion
-		
-		#region status label handling
-		private void updateStatusLabel(string text, ContextMenuStrip contextMenu) {
-			statusLabel.Text = text;
-			statusStrip1.ContextMenuStrip = contextMenu;
-		}
-		
-		private void updateStatusLabel(string text) {
-			updateStatusLabel(text, null);
-		}
-		private void ClearStatusLabel() {
-			updateStatusLabel(null, null);
-		}
-
-		private void StatusLabelClicked(object sender, MouseEventArgs e) {
-			ToolStrip ss = (StatusStrip)((ToolStripStatusLabel)sender).Owner;
-			if(ss.ContextMenuStrip != null) {
-				ss.ContextMenuStrip.Show(ss, e.X, e.Y);
-			}
-		}
-
-		private void CopyPathMenuItemClick(object sender, EventArgs e) {
-			ClipboardHelper.SetClipboardData(_surface.LastSaveFullPath);
-		}
-
-		private void OpenDirectoryMenuItemClick(object sender, EventArgs e) {
-			ProcessStartInfo psi = new ProcessStartInfo("explorer")
-			{
-				Arguments = Path.GetDirectoryName(_surface.LastSaveFullPath),
-				UseShellExecute = false
-			};
-			using (Process p = new Process()) {
-				p.StartInfo = psi;
-				p.Start();
-			}
-		}
-		#endregion
-		
-		private void BindFieldControls() {
-			new BidirectionalBinding(btnFillColor, "SelectedColor", _surface.FieldAggregator.GetField(FieldType.FILL_COLOR), "Value", NotNullValidator.GetInstance());
-			new BidirectionalBinding(btnLineColor, "SelectedColor", _surface.FieldAggregator.GetField(FieldType.LINE_COLOR), "Value", NotNullValidator.GetInstance());
-			new BidirectionalBinding(lineThicknessUpDown, "Value", _surface.FieldAggregator.GetField(FieldType.LINE_THICKNESS), "Value", DecimalIntConverter.GetInstance(), NotNullValidator.GetInstance());
-			new BidirectionalBinding(blurRadiusUpDown, "Value", _surface.FieldAggregator.GetField(FieldType.BLUR_RADIUS), "Value", DecimalIntConverter.GetInstance(), NotNullValidator.GetInstance());
-			new BidirectionalBinding(magnificationFactorUpDown, "Value", _surface.FieldAggregator.GetField(FieldType.MAGNIFICATION_FACTOR), "Value", DecimalIntConverter.GetInstance(), NotNullValidator.GetInstance());
-			new BidirectionalBinding(pixelSizeUpDown, "Value", _surface.FieldAggregator.GetField(FieldType.PIXEL_SIZE), "Value", DecimalIntConverter.GetInstance(), NotNullValidator.GetInstance());
-			new BidirectionalBinding(brightnessUpDown, "Value", _surface.FieldAggregator.GetField(FieldType.BRIGHTNESS), "Value", DecimalDoublePercentageConverter.GetInstance(), NotNullValidator.GetInstance());
-			new BidirectionalBinding(fontFamilyComboBox, "Text", _surface.FieldAggregator.GetField(FieldType.FONT_FAMILY), "Value", NotNullValidator.GetInstance());
-			new BidirectionalBinding(fontSizeUpDown, "Value", _surface.FieldAggregator.GetField(FieldType.FONT_SIZE), "Value", DecimalFloatConverter.GetInstance(), NotNullValidator.GetInstance());
-			new BidirectionalBinding(fontBoldButton, "Checked", _surface.FieldAggregator.GetField(FieldType.FONT_BOLD), "Value", NotNullValidator.GetInstance());
-			new BidirectionalBinding(fontItalicButton, "Checked", _surface.FieldAggregator.GetField(FieldType.FONT_ITALIC), "Value", NotNullValidator.GetInstance());
-			new BidirectionalBinding(textHorizontalAlignmentButton, "SelectedTag", _surface.FieldAggregator.GetField(FieldType.TEXT_HORIZONTAL_ALIGNMENT), "Value", NotNullValidator.GetInstance());
-			new BidirectionalBinding(textVerticalAlignmentButton, "SelectedTag", _surface.FieldAggregator.GetField(FieldType.TEXT_VERTICAL_ALIGNMENT), "Value", NotNullValidator.GetInstance());
-			new BidirectionalBinding(shadowButton, "Checked", _surface.FieldAggregator.GetField(FieldType.SHADOW), "Value", NotNullValidator.GetInstance());
-			new BidirectionalBinding(previewQualityUpDown, "Value", _surface.FieldAggregator.GetField(FieldType.PREVIEW_QUALITY), "Value", DecimalDoublePercentageConverter.GetInstance(), NotNullValidator.GetInstance());
-			new BidirectionalBinding(obfuscateModeButton, "SelectedTag", _surface.FieldAggregator.GetField(FieldType.PREPARED_FILTER_OBFUSCATE), "Value");
-			new BidirectionalBinding(highlightModeButton, "SelectedTag", _surface.FieldAggregator.GetField(FieldType.PREPARED_FILTER_HIGHLIGHT), "Value");
-		}
-		
-		/// <summary>
-		/// shows/hides field controls (2nd toolbar on top) depending on fields of selected elements
-		/// </summary>
-		private void RefreshFieldControls() {
-			propertiesToolStrip.SuspendLayout();
-			if(_surface.HasSelectedElements || _surface.DrawingMode != DrawingModes.None) {
-				FieldAggregator props = _surface.FieldAggregator;
-				btnFillColor.Visible = props.HasFieldValue(FieldType.FILL_COLOR);
-				btnLineColor.Visible = props.HasFieldValue(FieldType.LINE_COLOR);
-				lineThicknessLabel.Visible = lineThicknessUpDown.Visible = props.HasFieldValue(FieldType.LINE_THICKNESS);
-				blurRadiusLabel.Visible = blurRadiusUpDown.Visible = props.HasFieldValue(FieldType.BLUR_RADIUS);
-				previewQualityLabel.Visible = previewQualityUpDown.Visible = props.HasFieldValue(FieldType.PREVIEW_QUALITY);
-				magnificationFactorLabel.Visible = magnificationFactorUpDown.Visible = props.HasFieldValue(FieldType.MAGNIFICATION_FACTOR);
-				pixelSizeLabel.Visible = pixelSizeUpDown.Visible = props.HasFieldValue(FieldType.PIXEL_SIZE);
-				brightnessLabel.Visible = brightnessUpDown.Visible = props.HasFieldValue(FieldType.BRIGHTNESS);
-				arrowHeadsLabel.Visible = arrowHeadsDropDownButton.Visible = props.HasFieldValue(FieldType.ARROWHEADS);
-				fontFamilyComboBox.Visible = props.HasFieldValue(FieldType.FONT_FAMILY);
-				fontSizeLabel.Visible = fontSizeUpDown.Visible = props.HasFieldValue(FieldType.FONT_SIZE);
-				fontBoldButton.Visible = props.HasFieldValue(FieldType.FONT_BOLD);
-				fontItalicButton.Visible = props.HasFieldValue(FieldType.FONT_ITALIC);
-				textHorizontalAlignmentButton.Visible = props.HasFieldValue(FieldType.TEXT_HORIZONTAL_ALIGNMENT);
-				textVerticalAlignmentButton.Visible = props.HasFieldValue(FieldType.TEXT_VERTICAL_ALIGNMENT);
-				shadowButton.Visible = props.HasFieldValue(FieldType.SHADOW);
-				btnConfirm.Visible = btnCancel.Visible = props.HasFieldValue(FieldType.FLAGS)
-					&& ((FieldFlag)props.GetFieldValue(FieldType.FLAGS) & FieldFlag.CONFIRMABLE) == FieldFlag.CONFIRMABLE;
-
-				obfuscateModeButton.Visible = props.HasFieldValue(FieldType.PREPARED_FILTER_OBFUSCATE);
-				highlightModeButton.Visible = props.HasFieldValue(FieldType.PREPARED_FILTER_HIGHLIGHT);
-			} else {
-				HideToolstripItems();
-			}
-			propertiesToolStrip.ResumeLayout();
-		}
-		
-		private void HideToolstripItems() {
-			foreach(ToolStripItem toolStripItem in propertiesToolStrip.Items) {
-				toolStripItem.Visible = false;
-			}
-		}
-		
-		/// <summary>
-		/// refreshes all editor controls depending on selected elements and their fields
-		/// </summary>
-		private void RefreshEditorControls() {
-			int stepLabels = _surface.CountStepLabels(null);
-		    Image icon;
-			if (stepLabels <= 20) {
-			    icon = (Image)resources.GetObject(string.Format("btnStepLabel{0:00}.Image", stepLabels));
-			} else {
-			    icon = (Image)resources.GetObject("btnStepLabel20+.Image");
-			}
-            btnStepLabel.Image = icon;
-            addCounterToolStripMenuItem.Image = icon;
-
-		    FieldAggregator props = _surface.FieldAggregator;
-			// if a confirmable element is selected, we must disable most of the controls
-			// since we demand confirmation or cancel for confirmable element
-			if (props.HasFieldValue(FieldType.FLAGS) && ((FieldFlag)props.GetFieldValue(FieldType.FLAGS) & FieldFlag.CONFIRMABLE) == FieldFlag.CONFIRMABLE)
-			{
-				// disable most controls
-<<<<<<< HEAD
-				if (!controlsDisabledDueToConfirmable) {
-=======
-				if(!_controlsDisabledDueToConfirmable) {
->>>>>>> c02bd6ce
-					ToolStripItemEndisabler.Disable(menuStrip1);
-					ToolStripItemEndisabler.Disable(destinationsToolStrip);
-					ToolStripItemEndisabler.Disable(toolsToolStrip);
-					ToolStripItemEndisabler.Enable(closeToolStripMenuItem);
-					ToolStripItemEndisabler.Enable(helpToolStripMenuItem);
-					ToolStripItemEndisabler.Enable(aboutToolStripMenuItem);
-					ToolStripItemEndisabler.Enable(preferencesToolStripMenuItem);
-					_controlsDisabledDueToConfirmable = true;
-				}
-			} else if(_controlsDisabledDueToConfirmable) {
-				// re-enable disabled controls, confirmable element has either been confirmed or cancelled
-				ToolStripItemEndisabler.Enable(menuStrip1);
-				ToolStripItemEndisabler.Enable(destinationsToolStrip);
-				ToolStripItemEndisabler.Enable(toolsToolStrip);
-				_controlsDisabledDueToConfirmable = false;
-			}
-			
-			// en/disable controls depending on whether an element is selected at all
-			UpdateClipboardSurfaceDependencies();
-			UpdateUndoRedoSurfaceDependencies();
-			
-			// en/disablearrage controls depending on hierarchy of selected elements
-			bool actionAllowedForSelection = _surface.HasSelectedElements && !_controlsDisabledDueToConfirmable;
-			bool push = actionAllowedForSelection && _surface.CanPushSelectionDown();
-			bool pull = actionAllowedForSelection && _surface.CanPullSelectionUp();
-			arrangeToolStripMenuItem.Enabled = push || pull;
-			if (arrangeToolStripMenuItem.Enabled) {
-				upToTopToolStripMenuItem.Enabled = pull;
-				upOneLevelToolStripMenuItem.Enabled = pull;
-				downToBottomToolStripMenuItem.Enabled = push;
-				downOneLevelToolStripMenuItem.Enabled = push;
-			}
-			
-			// finally show/hide field controls depending on the fields of selected elements
-			RefreshFieldControls();
-		}
-
-
-		private void ArrowHeadsToolStripMenuItemClick(object sender, EventArgs e) {
-			_surface.FieldAggregator.GetField(FieldType.ARROWHEADS).Value = (ArrowContainer.ArrowHeadCombination)((ToolStripMenuItem)sender).Tag;
-		}
-
-		private void EditToolStripMenuItemClick(object sender, EventArgs e) {
-			UpdateClipboardSurfaceDependencies();
-			UpdateUndoRedoSurfaceDependencies();
-		}
-
-		private void FontPropertyChanged(object sender, EventArgs e) {
-			// in case we forced another FontStyle before, reset it first.
-			if (fontBoldButton != null && _originalBoldCheckState != fontBoldButton.Checked)
-			{
-				fontBoldButton.Checked = _originalBoldCheckState;
-			}
-			if (fontItalicButton != null && _originalItalicCheckState != fontItalicButton.Checked)
-			{
-				fontItalicButton.Checked = _originalItalicCheckState;
-			}
-			
-            FontFamily fam = fontFamilyComboBox.FontFamily;
-           
-            bool boldAvailable = fam.IsStyleAvailable(FontStyle.Bold);
-            if(!boldAvailable) {
-            	_originalBoldCheckState = fontBoldButton.Checked;
-            	fontBoldButton.Checked = false;
-            }
-            fontBoldButton.Enabled = boldAvailable;
-           
-            bool italicAvailable = fam.IsStyleAvailable(FontStyle.Italic);
-            if(!italicAvailable) fontItalicButton.Checked = false;
-            fontItalicButton.Enabled = italicAvailable;
-           
-            bool regularAvailable = fam.IsStyleAvailable(FontStyle.Regular);
-            if(!regularAvailable) {
-                if(boldAvailable) {
-                    fontBoldButton.Checked = true;
-                } else if(italicAvailable) {
-                    fontItalicButton.Checked = true;
-                }
-            }
-        }
-
-		private void FieldAggregatorFieldChanged(object sender, FieldChangedEventArgs e) {
-			// in addition to selection, deselection of elements, we need to
-			// refresh toolbar if prepared filter mode is changed
-			if(e.Field.FieldType == FieldType.PREPARED_FILTER_HIGHLIGHT) {
-				RefreshFieldControls();
-			}
-		}
-
-		private void FontBoldButtonClick(object sender, EventArgs e) {
-			_originalBoldCheckState = fontBoldButton.Checked;
-		}
-
-		private void FontItalicButtonClick(object sender, EventArgs e) {
-			_originalItalicCheckState = fontItalicButton.Checked;
-		}
-
-		private void ToolBarFocusableElementGotFocus(object sender, EventArgs e) {
-			_surface.KeysLocked = true;
-		}
-
-		private void ToolBarFocusableElementLostFocus(object sender, EventArgs e) {
-			_surface.KeysLocked = false;
-		}
-
-		private void SaveElementsToolStripMenuItemClick(object sender, EventArgs e) {
-			SaveFileDialog saveFileDialog = new SaveFileDialog();
-			saveFileDialog.Filter = "Greenshot templates (*.gst)|*.gst";
-			saveFileDialog.FileName = FilenameHelper.GetFilenameWithoutExtensionFromPattern(coreConfiguration.OutputFileFilenamePattern, _surface.CaptureDetails);
-			DialogResult dialogResult = saveFileDialog.ShowDialog();
-			if(dialogResult.Equals(DialogResult.OK)) {
-				using (Stream streamWrite = File.OpenWrite(saveFileDialog.FileName)) {
-					_surface.SaveElementsToStream(streamWrite);
-				}
-			}
-		}
-
-		private void LoadElementsToolStripMenuItemClick(object sender, EventArgs e) {
-			OpenFileDialog openFileDialog = new OpenFileDialog();
-			openFileDialog.Filter = "Greenshot templates (*.gst)|*.gst";
-			if (openFileDialog.ShowDialog() == DialogResult.OK) {
-				using (Stream streamRead = File.OpenRead(openFileDialog.FileName)) {
-					_surface.LoadElementsFromStream(streamRead);
-				}
-				_surface.Refresh();
-			}
-		}
-
-		private void DestinationToolStripMenuItemClick(object sender, EventArgs e) {
-			IDestination clickedDestination = null;
-			if (sender is Control) {
-				Control clickedControl = sender as Control;
-				if (clickedControl.ContextMenuStrip != null) {
-					clickedControl.ContextMenuStrip.Show(Cursor.Position);
-					return;
-				}
-				clickedDestination = (IDestination)clickedControl.Tag;
-			} else if (sender is ToolStripMenuItem) {
-				ToolStripMenuItem clickedMenuItem = sender as ToolStripMenuItem;
-				clickedDestination = (IDestination)clickedMenuItem.Tag;
-			}
-			if (clickedDestination != null) {
-				ExportInformation exportInformation = clickedDestination.ExportCapture(true, _surface, _surface.CaptureDetails);
-				if (exportInformation != null && exportInformation.ExportMade) {
-					_surface.Modified = false;
-				}
-			}
-		}
-		
-		protected void FilterPresetDropDownItemClicked(object sender, ToolStripItemClickedEventArgs e) {
-			RefreshFieldControls();
-			Invalidate(true);
-		}
-
-		private void SelectAllToolStripMenuItemClick(object sender, EventArgs e) {
-			_surface.SelectAllElements();
-		}
-
-
-		private void BtnConfirmClick(object sender, EventArgs e) {
-			_surface.ConfirmSelectedConfirmableElements(true);
-			RefreshFieldControls();
-		}
-
-		private void BtnCancelClick(object sender, EventArgs e) {
-			_surface.ConfirmSelectedConfirmableElements(false);
-			RefreshFieldControls();
-		}
-
-		private void Insert_window_toolstripmenuitemMouseEnter(object sender, EventArgs e) {
-			ToolStripMenuItem captureWindowMenuItem = (ToolStripMenuItem)sender;
-			MainForm.Instance.AddCaptureWindowMenuItems(captureWindowMenuItem, Contextmenu_window_Click);	
-		}
-
-		private void Contextmenu_window_Click(object sender, EventArgs e) {
-			ToolStripMenuItem clickedItem = (ToolStripMenuItem)sender;
-			try {
-				WindowDetails windowToCapture = (WindowDetails)clickedItem.Tag;
-				ICapture capture = new Capture();
-				using (Graphics graphics = Graphics.FromHwnd(Handle)) {
-					capture.CaptureDetails.DpiX = graphics.DpiY;
-					capture.CaptureDetails.DpiY = graphics.DpiY;
-				}
-				windowToCapture = CaptureHelper.SelectCaptureWindow(windowToCapture);
-				if (windowToCapture != null) {
-					capture = CaptureHelper.CaptureWindow(windowToCapture, capture, coreConfiguration.WindowCaptureMode);
-					if (capture != null && capture.CaptureDetails != null && capture.Image != null) {
-						((Bitmap)capture.Image).SetResolution(capture.CaptureDetails.DpiX, capture.CaptureDetails.DpiY);
-						_surface.AddImageContainer((Bitmap)capture.Image, 100, 100);
-					}
-					Activate();
-					WindowDetails.ToForeground(Handle);
-				}
-
-				if (capture!= null) {
-					capture.Dispose();
-				}
-			} catch (Exception exception) {
-				LOG.Error(exception);
-			}
-		}
-
-		private void AutoCropToolStripMenuItemClick(object sender, EventArgs e) {
-			if (_surface.AutoCrop()) {
-				RefreshFieldControls();
-			}
-		}
-
-		private void AddBorderToolStripMenuItemClick(object sender, EventArgs e) {
-			_surface.ApplyBitmapEffect(new BorderEffect());
-			UpdateUndoRedoSurfaceDependencies();
-		}
-
-		/// <summary>
-		/// This is used when the dropshadow button is used
-		/// </summary>
-		/// <param name="sender"></param>
-		/// <param name="e"></param>
-		private void AddDropshadowToolStripMenuItemClick(object sender, EventArgs e) {
-			DropShadowEffect dropShadowEffect = EditorConfiguration.DropShadowEffectSettings;
-			// TODO: Use the dropshadow settings form to make it possible to change the default values
-			DialogResult result = new DropShadowSettingsForm(dropShadowEffect).ShowDialog(this);
-			if (result == DialogResult.OK) {
-				_surface.ApplyBitmapEffect(dropShadowEffect);
-				UpdateUndoRedoSurfaceDependencies();
-			}
-		}
-
-		/// <summary>
-		/// Open the resize settings from, and resize if ok was pressed
-		/// </summary>
-		/// <param name="sender"></param>
-		/// <param name="e"></param>
-		private void BtnResizeClick(object sender, EventArgs e) {
-			ResizeEffect resizeEffect = new ResizeEffect(_surface.Image.Width, _surface.Image.Height, true);
-			// TODO: Use the Resize SettingsForm to make it possible to change the default values
-			DialogResult result = new ResizeSettingsForm(resizeEffect).ShowDialog(this);
-			if (result == DialogResult.OK) {
-				_surface.ApplyBitmapEffect(resizeEffect);
-				UpdateUndoRedoSurfaceDependencies();
-			}
-		}
-
-		/// <summary>
-		/// Call the torn edge effect
-		/// </summary>
-		/// <param name="sender"></param>
-		/// <param name="e"></param>
-		private void TornEdgesToolStripMenuItemClick(object sender, EventArgs e) {
-			TornEdgeEffect tornEdgeEffect = EditorConfiguration.TornEdgeEffectSettings;
-			// TODO: Use the dropshadow settings form to make it possible to change the default values
-			DialogResult result = new TornEdgeSettingsForm(tornEdgeEffect).ShowDialog(this);
-			if (result == DialogResult.OK) {
-				_surface.ApplyBitmapEffect(tornEdgeEffect);
-				UpdateUndoRedoSurfaceDependencies();
-			}
-		}
-
-		private void GrayscaleToolStripMenuItemClick(object sender, EventArgs e) {
-			_surface.ApplyBitmapEffect(new GrayscaleEffect());
-			UpdateUndoRedoSurfaceDependencies();
-		}
-
-		private void ClearToolStripMenuItemClick(object sender, EventArgs e) {
-			_surface.Clear(Color.Transparent);
-			UpdateUndoRedoSurfaceDependencies();
-		}
-
-		private void RotateCwToolstripButtonClick(object sender, EventArgs e) {
-			_surface.ApplyBitmapEffect(new RotateEffect(90));
-			UpdateUndoRedoSurfaceDependencies();
-		}
-
-		private void RotateCcwToolstripButtonClick(object sender, EventArgs e) {
-			_surface.ApplyBitmapEffect(new RotateEffect(270));
-			UpdateUndoRedoSurfaceDependencies();
-		}
-
-		private void InvertToolStripMenuItemClick(object sender, EventArgs e) {
-			_surface.ApplyBitmapEffect(new InvertEffect());
-			UpdateUndoRedoSurfaceDependencies();
-		}
-
-		private void ImageEditorFormResize(object sender, EventArgs e) {
-			if (Surface == null || Surface.Image == null || panel1 == null) {
-				return;
-			}
-			Size imageSize = Surface.Image.Size;
-			Size currentClientSize = panel1.ClientSize;
-			var canvas = Surface as Control;
-			if (canvas == null)
-			{
-				return;
-			}
-			Panel panel = (Panel)canvas.Parent;
-			if (panel == null) {
-				return;
-			}
-			int offsetX = -panel.HorizontalScroll.Value;
-			int offsetY = -panel.VerticalScroll.Value;
-			if (currentClientSize.Width > imageSize.Width) {
-				canvas.Left = offsetX + (currentClientSize.Width - imageSize.Width) / 2;
-			} else {
-				canvas.Left = offsetX + 0;
-			}
-			if (currentClientSize.Height > imageSize.Height) {
-				canvas.Top = offsetY + (currentClientSize.Height - imageSize.Height) / 2;
-			} else {
-				canvas.Top = offsetY + 0;
-			}
-		}
-	}
-}
+/*
+ * Greenshot - a free and open source screenshot tool
+ * Copyright (C) 2007-2015 Thomas Braun, Jens Klingen, Robin Krom
+ * 
+ * For more information see: http://getgreenshot.org/
+ * The Greenshot project is hosted on Sourceforge: http://sourceforge.net/projects/greenshot/
+ * 
+ * This program is free software: you can redistribute it and/or modify
+ * it under the terms of the GNU General Public License as published by
+ * the Free Software Foundation, either version 1 of the License, or
+ * (at your option) any later version.
+ * 
+ * This program is distributed in the hope that it will be useful,
+ * but WITHOUT ANY WARRANTY; without even the implied warranty of
+ * MERCHANTABILITY or FITNESS FOR A PARTICULAR PURPOSE.  See the
+ * GNU General Public License for more details.
+ * 
+ * You should have received a copy of the GNU General Public License
+ * along with this program.  If not, see <http://www.gnu.org/licenses/>.
+ */
+
+using Greenshot.Configuration;
+using Greenshot.Core;
+using Greenshot.Destinations;
+using Greenshot.Drawing;
+using Greenshot.Drawing.Fields;
+using Greenshot.Drawing.Fields.Binding;
+using Greenshot.Forms;
+using Greenshot.Help;
+using Greenshot.Helpers;
+using Greenshot.IniFile;
+using Greenshot.Plugin;
+using GreenshotPlugin.Controls;
+using GreenshotPlugin.Core;
+using GreenshotPlugin.UnmanagedHelpers;
+using log4net;
+using System;
+using System.Collections.Generic;
+using System.Diagnostics;
+using System.Drawing;
+using System.Drawing.Drawing2D;
+using System.IO;
+using System.Threading;
+using System.Windows.Forms;
+using Greenshot.Plugin.Drawing;
+using GreenshotPlugin.Interfaces.Drawing;
+
+namespace Greenshot {
+	/// <summary>
+	/// Description of ImageEditorForm.
+	/// </summary>
+	public partial class ImageEditorForm : BaseForm, IImageEditor {
+		private static readonly ILog LOG = LogManager.GetLogger(typeof(ImageEditorForm));
+		private static readonly EditorConfiguration editorConfiguration = IniConfig.GetIniSection<EditorConfiguration>();
+		private static readonly List<string> ignoreDestinations = new List<string>() { PickerDestination.DESIGNATION, EditorDestination.DESIGNATION };
+		private static readonly List<IImageEditor> editorList = new List<IImageEditor>();
+
+		private Surface surface;
+		private GreenshotToolStripButton[] toolbarButtons;
+		
+		private static readonly string[] SUPPORTED_CLIPBOARD_FORMATS = {typeof(string).FullName, "Text", typeof(IDrawableContainerList).FullName};
+
+		private bool originalBoldCheckState = false;
+		private bool originalItalicCheckState = false;
+		
+		// whether part of the editor controls are disabled depending on selected item(s)
+		private bool controlsDisabledDueToConfirmable = false;
+
+		/// <summary>
+		/// An Implementation for the IImageEditor, this way Plugins have access to the HWND handles wich can be used with Win32 API calls.
+		/// </summary>
+		public IWin32Window WindowHandle {
+			get { return this; }
+		}
+
+		public static List<IImageEditor> Editors {
+			get {
+				try {
+					editorList.Sort(delegate(IImageEditor e1, IImageEditor e2) {
+						return e1.Surface.CaptureDetails.Title.CompareTo(e2.Surface.CaptureDetails.Title);
+					});
+				} catch(Exception ex) {
+					LOG.Warn("Sorting of editors failed.", ex);
+				}
+				return editorList;
+			}
+		}
+
+		public ImageEditorForm(ISurface iSurface, bool outputMade) {
+			editorList.Add(this);
+
+			//
+			// The InitializeComponent() call is required for Windows Forms designer support.
+			//
+			ManualLanguageApply = true;
+			InitializeComponent();
+			
+			Load += delegate {
+				var thread = new Thread(delegate() {AddDestinations();});
+				thread.Name = "add destinations";
+				thread.Start();
+			};
+
+			// Make sure the editor is placed on the same location as the last editor was on close
+			WindowDetails thisForm = new WindowDetails(Handle);
+			thisForm.WindowPlacement = editorConfiguration.GetEditorPlacement();
+
+			// init surface
+			Surface = iSurface;
+			// Intial "saved" flag for asking if the image needs to be save
+			surface.Modified = !outputMade;
+
+			updateUI();
+
+			// Workaround: As the cursor is (mostly) selected on the surface a funny artifact is visible, this fixes it.
+			hideToolstripItems();
+		}
+
+		/// <summary>
+		/// Remove the current surface
+		/// </summary>
+		private void RemoveSurface() {
+			if (surface != null) {
+				panel1.Controls.Remove(surface as Control);
+				surface.Dispose();
+				surface = null;
+			}
+		}
+
+		/// <summary>
+		/// Change the surface
+		/// </summary>
+		/// <param name="newSurface"></param>
+		private void SetSurface(ISurface newSurface) {
+			if (Surface != null && Surface.Modified) {
+				throw new ApplicationException("Surface modified");
+			}
+
+			RemoveSurface();
+
+			panel1.Height = 10;
+			panel1.Width = 10;
+			surface = newSurface as Surface;
+			panel1.Controls.Add(surface as Surface);
+			Image backgroundForTransparency = GreenshotResources.getImage("Checkerboard.Image");
+			surface.TransparencyBackgroundBrush = new TextureBrush(backgroundForTransparency, WrapMode.Tile);
+
+			surface.MovingElementChanged -= surface_MovingElementChanged;
+			surface.MovingElementChanged += surface_MovingElementChanged;
+			surface.DrawingModeChanged -= surface_DrawingModeChanged;
+			surface.DrawingModeChanged += surface_DrawingModeChanged;
+			surface.SurfaceSizeChanged -= SurfaceSizeChanged;
+			surface.SurfaceSizeChanged += SurfaceSizeChanged;
+			surface.SurfaceMessage -= SurfaceMessageReceived;
+			surface.SurfaceMessage += SurfaceMessageReceived;
+			surface.FieldAggregator.FieldChanged -= FieldAggregatorFieldChanged;
+			surface.FieldAggregator.FieldChanged += FieldAggregatorFieldChanged;
+			SurfaceSizeChanged(Surface, null);
+
+			bindFieldControls();
+			refreshEditorControls();
+			// Fix title
+			if (surface != null && surface.CaptureDetails != null && surface.CaptureDetails.Title != null) {
+				Text = surface.CaptureDetails.Title + " - " + Language.GetString(LangKey.editor_title);
+			}
+			WindowDetails.ToForeground(Handle);
+		}
+
+		private void surface_MovingElementChanged(object sender, SurfaceElementEventArgs e)
+		{
+			refreshEditorControls();
+		}
+
+		private void updateUI() {
+			// Disable access to the settings, for feature #3521446
+			preferencesToolStripMenuItem.Visible = !coreConfiguration.DisableSettings;
+			toolStripSeparator12.Visible = !coreConfiguration.DisableSettings;
+			toolStripSeparator11.Visible = !coreConfiguration.DisableSettings;
+			btnSettings.Visible = !coreConfiguration.DisableSettings;
+
+			// Make sure Double-buffer is enabled
+			SetStyle(ControlStyles.DoubleBuffer | ControlStyles.AllPaintingInWmPaint | ControlStyles.UserPaint, true);
+
+			// resizing the panel is futile, since it is docked. however, it seems
+			// to fix the bug (?) with the vscrollbar not being able to shrink to
+			// a smaller size than the initial panel size (as set by the forms designer)
+			panel1.Height = 10;
+
+			fontFamilyComboBox.PropertyChanged += FontPropertyChanged;
+			
+			obfuscateModeButton.DropDownItemClicked += FilterPresetDropDownItemClicked;
+			highlightModeButton.DropDownItemClicked += FilterPresetDropDownItemClicked;
+
+			toolbarButtons = new[] { btnCursor, btnRect, btnEllipse, btnText, btnLine, btnArrow, btnFreehand, btnHighlight, btnObfuscate, btnCrop, btnStepLabel, btnSpeechBubble };
+			//toolbarDropDownButtons = new ToolStripDropDownButton[]{btnBlur, btnPixeliate, btnTextHighlighter, btnAreaHighlighter, btnMagnifier};
+
+			pluginToolStripMenuItem.Visible = pluginToolStripMenuItem.DropDownItems.Count > 0;
+			
+			// Workaround: for the MouseWheel event which doesn't get to the panel
+			MouseWheel += PanelMouseWheel;
+
+			ApplyLanguage();
+		}
+
+		/// <summary>
+		/// Workaround for having a border around the dropdown
+		/// See: http://stackoverflow.com/questions/9560812/change-border-of-toolstripcombobox-with-flat-style
+		/// </summary>
+		/// <param name="sender"></param>
+		/// <param name="e"></param>
+		void propertiesToolStrip_Paint(object sender, PaintEventArgs e) {
+			using (Pen cbBorderPen = new Pen(SystemColors.ActiveBorder)) {
+				// Loop over all items in the propertiesToolStrip
+				foreach (ToolStripItem item in propertiesToolStrip.Items) {
+					ToolStripComboBox cb = item as ToolStripComboBox;
+					// Only ToolStripComboBox that are visible
+					if (cb == null || !cb.Visible) {
+						continue;
+					}
+					// Calculate the rectangle
+					Rectangle r = new Rectangle(cb.ComboBox.Location.X - 1, cb.ComboBox.Location.Y - 1, cb.ComboBox.Size.Width + 1, cb.ComboBox.Size.Height + 1);
+
+					// Draw the rectangle
+					e.Graphics.DrawRectangle(cbBorderPen, r);
+				}
+			}
+		}
+
+		/// <summary>
+		/// Get all the destinations and display them in the file menu and the buttons
+		/// </summary>
+		void AddDestinations() {
+			Invoke((MethodInvoker)delegate {
+				// Create export buttons 
+				foreach(IDestination destination in DestinationHelper.GetAllDestinations()) {
+					if (destination.Priority <= 2) {
+						continue;
+					}
+					if (!destination.isActive) {
+						continue;
+					}
+					if (destination.DisplayIcon == null) {
+						continue;
+					}
+					try {
+						AddDestinationButton(destination);
+					} catch (Exception addingException) {
+						LOG.WarnFormat("Problem adding destination {0}", destination.Designation);
+						LOG.Warn("Exception: ", addingException);
+					}
+				}
+			});
+		}
+
+		void AddDestinationButton(IDestination toolstripDestination) {
+			if (toolstripDestination.isDynamic) {
+				ToolStripSplitButton destinationButton = new ToolStripSplitButton();
+				//ToolStripDropDownButton destinationButton = new ToolStripDropDownButton();
+				destinationButton.DisplayStyle = ToolStripItemDisplayStyle.Image;
+				destinationButton.Size = new Size(23, 22);
+				destinationButton.Text = toolstripDestination.Description;
+				destinationButton.Image = toolstripDestination.DisplayIcon;
+
+				ToolStripMenuItem defaultItem = new ToolStripMenuItem(toolstripDestination.Description);
+				defaultItem.Tag = toolstripDestination;
+				defaultItem.Image = toolstripDestination.DisplayIcon;
+				defaultItem.Click += delegate {
+					toolstripDestination.ExportCapture(true, surface, surface.CaptureDetails);
+				};
+				
+				// The ButtonClick, this is for the icon, gets the current default item
+				destinationButton.ButtonClick += delegate(object sender, EventArgs e) {
+					toolstripDestination.ExportCapture(true, surface, surface.CaptureDetails);
+				};
+				
+				// Generate the entries for the drop down
+				destinationButton.DropDownOpening += delegate(object sender, EventArgs e) {
+					ClearItems(destinationButton.DropDownItems);
+					destinationButton.DropDownItems.Add(defaultItem);
+
+					List<IDestination> subDestinations = new List<IDestination>();
+					subDestinations.AddRange(toolstripDestination.DynamicDestinations());
+					if (subDestinations.Count > 0) {
+						subDestinations.Sort();
+						foreach(IDestination subDestination in subDestinations) {
+							IDestination closureFixedDestination = subDestination;
+							ToolStripMenuItem destinationMenuItem = new ToolStripMenuItem(closureFixedDestination.Description);
+							destinationMenuItem.Tag = closureFixedDestination;
+							destinationMenuItem.Image = closureFixedDestination.DisplayIcon;
+							destinationMenuItem.Click += delegate {
+								closureFixedDestination.ExportCapture(true, surface, surface.CaptureDetails);
+							};
+							destinationButton.DropDownItems.Add(destinationMenuItem);
+						}
+					}
+				};
+
+				destinationsToolStrip.Items.Insert(destinationsToolStrip.Items.IndexOf(toolStripSeparator16), destinationButton);
+				
+			} else {
+				ToolStripButton destinationButton = new ToolStripButton();
+				destinationsToolStrip.Items.Insert(destinationsToolStrip.Items.IndexOf(toolStripSeparator16), destinationButton);
+				destinationButton.DisplayStyle = ToolStripItemDisplayStyle.Image;
+				destinationButton.Size = new Size(23, 22);
+				destinationButton.Text = toolstripDestination.Description;
+				destinationButton.Image = toolstripDestination.DisplayIcon;
+				destinationButton.Click += delegate(object sender, EventArgs e) {
+					toolstripDestination.ExportCapture(true, surface, surface.CaptureDetails);
+				};
+			}
+		}
+		
+		/// <summary>
+		/// According to some information I found, the clear doesn't work correctly when the shortcutkeys are set?
+		/// This helper method takes care of this.
+		/// </summary>
+		/// <param name="items"></param>
+		private void ClearItems(ToolStripItemCollection items) {
+			foreach(var item in items) {
+				ToolStripMenuItem menuItem = item as ToolStripMenuItem;
+				if (menuItem != null && menuItem.ShortcutKeys != Keys.None) {
+					menuItem.ShortcutKeys = Keys.None;
+				}
+			}
+			items.Clear();
+		}
+
+		void FileMenuDropDownOpening(object sender, EventArgs eventArgs) {
+			ClearItems(fileStripMenuItem.DropDownItems);
+
+			// Add the destinations
+			foreach(IDestination destination in DestinationHelper.GetAllDestinations()) {
+				if (ignoreDestinations.Contains(destination.Designation)) {
+					continue;
+				}
+				if (!destination.isActive) {
+					continue;
+				}
+				
+				ToolStripMenuItem item = destination.GetMenuItem(true, null, DestinationToolStripMenuItemClick);
+				if (item != null) {
+					item.ShortcutKeys = destination.EditorShortcutKeys;
+					fileStripMenuItem.DropDownItems.Add(item);
+				}
+			}
+			// add the elements after the destinations
+			fileStripMenuItem.DropDownItems.Add(toolStripSeparator9);
+			fileStripMenuItem.DropDownItems.Add(closeToolStripMenuItem);
+		}
+
+		private delegate void SurfaceMessageReceivedThreadSafeDelegate(object sender, SurfaceMessageEventArgs eventArgs);
+		/// <summary>
+		/// This is the SufraceMessageEvent receiver which display a message in the status bar if the
+		/// surface is exported. It also updates the title to represent the filename, if there is one.
+		/// </summary>
+		/// <param name="sender"></param>
+		/// <param name="eventArgs"></param>
+		private void SurfaceMessageReceived(object sender, SurfaceMessageEventArgs eventArgs) {
+			if (InvokeRequired) {
+				this.Invoke(new SurfaceMessageReceivedThreadSafeDelegate(SurfaceMessageReceived), new object[] { sender, eventArgs });
+			} else {
+				string dateTime = DateTime.Now.ToLongTimeString();
+				// TODO: Fix that we only open files, like in the tooltip
+				switch (eventArgs.MessageType) {
+					case SurfaceMessageTyp.FileSaved:
+						// Put the event message on the status label and attach the context menu
+						updateStatusLabel(dateTime + " - " + eventArgs.Message, fileSavedStatusContextMenu);
+						// Change title
+						Text = eventArgs.Surface.LastSaveFullPath + " - " + Language.GetString(LangKey.editor_title);
+						break;
+					case SurfaceMessageTyp.Error:
+					case SurfaceMessageTyp.Info:
+					case SurfaceMessageTyp.UploadedUri:
+					default:
+						// Put the event message on the status label
+						updateStatusLabel(dateTime + " - " + eventArgs.Message);
+						break;
+				}
+			}
+		}
+
+		/// <summary>
+		/// This is called when the size of the surface chances, used for resizing and displaying the size information
+		/// </summary>
+		/// <param name="source"></param>
+		private void SurfaceSizeChanged(object sender, EventArgs e) {
+			if (editorConfiguration.MatchSizeToCapture) {
+				// Set editor's initial size to the size of the surface plus the size of the chrome
+				Size imageSize = Surface.Image.Size;
+				Size currentFormSize = Size;
+				Size currentImageClientSize = panel1.ClientSize;
+				int minimumFormWidth = 650;
+				int minimumFormHeight = 530;
+				int newWidth = Math.Max(minimumFormWidth, (currentFormSize.Width - currentImageClientSize.Width) + imageSize.Width);
+				int newHeight = Math.Max(minimumFormHeight, (currentFormSize.Height - currentImageClientSize.Height) + imageSize.Height);
+				Size = new Size(newWidth, newHeight);
+			}
+			dimensionsLabel.Text = Surface.Image.Width + "x" + Surface.Image.Height;
+			ImageEditorFormResize(sender, new EventArgs());
+		}
+
+		public ISurface Surface {
+			get {
+				return surface;
+			}
+			set {
+				SetSurface(value);
+			}
+		}
+
+		public void SetImagePath(string fullpath) {
+			// Check if the editor supports the format
+			if (fullpath != null && (fullpath.EndsWith(".ico") || fullpath.EndsWith(".wmf"))) {
+				fullpath = null;
+			}
+			surface.LastSaveFullPath = fullpath;
+
+			if (fullpath == null) {
+				return;
+			}
+			updateStatusLabel(Language.GetFormattedString(LangKey.editor_imagesaved, fullpath), fileSavedStatusContextMenu);
+			Text = Path.GetFileName(fullpath) + " - " + Language.GetString(LangKey.editor_title);
+		}
+		
+		void surface_DrawingModeChanged(object source, SurfaceDrawingModeEventArgs eventArgs) {
+			switch (eventArgs.DrawingMode) {
+				case DrawingModes.None:
+					SetButtonChecked(btnCursor);
+					break;
+				case DrawingModes.Ellipse:
+					SetButtonChecked(btnEllipse);
+					break;
+				case DrawingModes.Rect:
+					SetButtonChecked(btnRect);
+					break;
+				case DrawingModes.Text:
+					SetButtonChecked(btnText);
+					break;
+				case DrawingModes.SpeechBubble:
+					SetButtonChecked(btnSpeechBubble);
+					break;
+				case DrawingModes.StepLabel:
+					SetButtonChecked(btnStepLabel);
+					break;
+				case DrawingModes.Line:
+					SetButtonChecked(btnLine);
+					break;
+				case DrawingModes.Arrow:
+					SetButtonChecked(btnArrow);
+					break;
+				case DrawingModes.Crop:
+					SetButtonChecked(btnCrop);
+					break;
+				case DrawingModes.Highlight:
+					SetButtonChecked(btnHighlight);
+					break;
+				case DrawingModes.Obfuscate:
+					SetButtonChecked(btnObfuscate);
+					break;
+				case DrawingModes.Path:
+					SetButtonChecked(btnFreehand);
+					break;
+			}
+		}
+
+		#region plugin interfaces
+		
+		/**
+		 * Interfaces for plugins, see GreenshotInterface for more details!
+		 */
+		
+		public Image GetImageForExport() {
+			return surface.GetImageForExport();
+		}
+		
+		public ICaptureDetails CaptureDetails {
+			get { return surface.CaptureDetails; }
+		}
+		
+		public ToolStripMenuItem GetPluginMenuItem() {
+			return pluginToolStripMenuItem;
+		}
+
+		public ToolStripMenuItem GetFileMenuItem() {
+			return fileStripMenuItem;
+		}
+		#endregion
+		
+		#region filesystem options
+		void BtnSaveClick(object sender, EventArgs e) {
+			string destinationDesignation = FileDestination.DESIGNATION;
+			if (surface.LastSaveFullPath == null) {
+				destinationDesignation = FileWithDialogDestination.DESIGNATION;
+			}
+			DestinationHelper.ExportCapture(true, destinationDesignation, surface, surface.CaptureDetails);
+		}
+		
+		void BtnClipboardClick(object sender, EventArgs e) {
+			DestinationHelper.ExportCapture(true, ClipboardDestination.DESIGNATION, surface, surface.CaptureDetails);
+		}
+
+		void BtnPrintClick(object sender, EventArgs e) {
+			// The BeginInvoke is a solution for the printdialog not having focus
+			BeginInvoke((MethodInvoker) delegate {
+				DestinationHelper.ExportCapture(true, PrinterDestination.DESIGNATION, surface, surface.CaptureDetails);
+			});
+		}
+
+		void CloseToolStripMenuItemClick(object sender, EventArgs e) {
+			Close();
+		}
+		#endregion
+		
+		#region drawing options
+		void BtnEllipseClick(object sender, EventArgs e) {
+			surface.DrawingMode = DrawingModes.Ellipse;
+			refreshFieldControls();
+		}
+		
+		void BtnCursorClick(object sender, EventArgs e) {
+			surface.DrawingMode = DrawingModes.None;
+			refreshFieldControls();
+		}
+		
+		void BtnRectClick(object sender, EventArgs e) {
+			surface.DrawingMode = DrawingModes.Rect;
+			refreshFieldControls();
+		}
+		
+		void BtnTextClick(object sender, EventArgs e) {
+			surface.DrawingMode = DrawingModes.Text;
+			refreshFieldControls();
+		}
+
+		void BtnSpeechBubbleClick(object sender, EventArgs e) {
+			surface.DrawingMode = DrawingModes.SpeechBubble;
+			refreshFieldControls();
+		}
+		void BtnStepLabelClick(object sender, EventArgs e) {
+			surface.DrawingMode = DrawingModes.StepLabel;
+			refreshFieldControls();
+		}
+	
+		void BtnLineClick(object sender, EventArgs e) {
+			surface.DrawingMode = DrawingModes.Line;
+			refreshFieldControls();
+		}
+		
+		void BtnArrowClick(object sender, EventArgs e) {
+			surface.DrawingMode = DrawingModes.Arrow;
+			refreshFieldControls();
+		}
+		
+		void BtnCropClick(object sender, EventArgs e) {
+			surface.DrawingMode = DrawingModes.Crop;
+			refreshFieldControls();
+		}
+		
+		void BtnHighlightClick(object sender, EventArgs e) {
+			surface.DrawingMode = DrawingModes.Highlight;
+			refreshFieldControls();
+		}
+		
+		void BtnObfuscateClick(object sender, EventArgs e) {
+			surface.DrawingMode = DrawingModes.Obfuscate;
+			refreshFieldControls();
+		}
+
+		void BtnFreehandClick(object sender, EventArgs e) {
+			surface.DrawingMode = DrawingModes.Path;
+			refreshFieldControls();
+		}
+		
+		void SetButtonChecked(ToolStripButton btn) {
+			UncheckAllToolButtons();
+			btn.Checked = true;
+		}
+		
+		private void UncheckAllToolButtons() {
+			if (toolbarButtons != null) {
+				foreach (ToolStripButton butt in toolbarButtons) {
+					butt.Checked = false;
+				}
+			}
+		}
+		
+		void AddRectangleToolStripMenuItemClick(object sender, EventArgs e) {
+			BtnRectClick(sender, e);
+		}
+
+		void DrawFreehandToolStripMenuItemClick(object sender, EventArgs e) {
+			BtnFreehandClick(sender, e);
+		}
+		
+		void AddEllipseToolStripMenuItemClick(object sender, EventArgs e) {
+			BtnEllipseClick(sender, e);
+		}
+		
+		void AddTextBoxToolStripMenuItemClick(object sender, EventArgs e) {
+			BtnTextClick(sender, e);
+		}
+		
+		void AddSpeechBubbleToolStripMenuItemClick(object sender, EventArgs e) {
+			BtnSpeechBubbleClick(sender, e);
+		}
+		
+		void AddCounterToolStripMenuItemClick(object sender, EventArgs e) {
+			BtnStepLabelClick(sender, e);
+		}
+		
+		void DrawLineToolStripMenuItemClick(object sender, EventArgs e) {
+			BtnLineClick(sender, e);
+		}
+		
+		void DrawArrowToolStripMenuItemClick(object sender, EventArgs e) {
+			BtnArrowClick(sender, e);
+		}
+		
+		void DrawHighlightToolStripMenuItemClick(object sender, EventArgs e) {
+			BtnHighlightClick(sender, e);
+		}
+		
+		void BlurToolStripMenuItemClick(object sender, EventArgs e) {
+			BtnObfuscateClick(sender, e);
+		}
+		
+		void RemoveObjectToolStripMenuItemClick(object sender, EventArgs e) {
+			surface.RemoveSelectedElements();
+		}
+
+		void BtnDeleteClick(object sender, EventArgs e) {
+			RemoveObjectToolStripMenuItemClick(sender, e);
+		}
+		#endregion
+		
+		#region copy&paste options
+		void CutToolStripMenuItemClick(object sender, EventArgs e) {
+			surface.CutSelectedElements();
+			updateClipboardSurfaceDependencies();
+		}
+
+		void BtnCutClick(object sender, EventArgs e) {
+			CutToolStripMenuItemClick(sender, e);
+		}
+		
+		void CopyToolStripMenuItemClick(object sender, EventArgs e) {
+			surface.CopySelectedElements();
+			updateClipboardSurfaceDependencies();
+		}
+
+		void BtnCopyClick(object sender, EventArgs e) {
+			CopyToolStripMenuItemClick(sender, e);
+		}
+		
+		void PasteToolStripMenuItemClick(object sender, EventArgs e) {
+			surface.PasteElementFromClipboard();
+			updateClipboardSurfaceDependencies();
+		}
+
+		void BtnPasteClick(object sender, EventArgs e) {
+			PasteToolStripMenuItemClick(sender, e);
+		}
+
+		void UndoToolStripMenuItemClick(object sender, EventArgs e) {
+			surface.Undo();
+			updateUndoRedoSurfaceDependencies();
+		}
+
+		void BtnUndoClick(object sender, EventArgs e) {
+			UndoToolStripMenuItemClick(sender, e);
+		}
+
+		void RedoToolStripMenuItemClick(object sender, EventArgs e) {
+			surface.Redo();
+			updateUndoRedoSurfaceDependencies();
+		}
+
+		void BtnRedoClick(object sender, EventArgs e) {
+			RedoToolStripMenuItemClick(sender, e);
+		}
+
+		void DuplicateToolStripMenuItemClick(object sender, EventArgs e) {
+			surface.DuplicateSelectedElements();
+			updateClipboardSurfaceDependencies();
+		}
+		#endregion
+		
+		#region element properties
+		void UpOneLevelToolStripMenuItemClick(object sender, EventArgs e) {
+			surface.PullElementsUp();
+		}
+		
+		void DownOneLevelToolStripMenuItemClick(object sender, EventArgs e) {
+			surface.PushElementsDown();
+		}
+		
+		void UpToTopToolStripMenuItemClick(object sender, EventArgs e) {
+			surface.PullElementsToTop();
+		}
+		
+		void DownToBottomToolStripMenuItemClick(object sender, EventArgs e) {
+			surface.PushElementsToBottom();
+		}
+		
+		
+		#endregion
+		
+		#region help
+		void HelpToolStripMenuItem1Click(object sender, EventArgs e) {
+			HelpFileLoader.LoadHelp();
+		}
+
+		void AboutToolStripMenuItemClick(object sender, EventArgs e) {
+			MainForm.Instance.ShowAbout();
+		}
+
+		void PreferencesToolStripMenuItemClick(object sender, EventArgs e) {
+			MainForm.Instance.ShowSetting();
+		}
+
+		void BtnSettingsClick(object sender, EventArgs e) {
+			PreferencesToolStripMenuItemClick(sender, e);
+		}
+
+		void BtnHelpClick(object sender, EventArgs e) {
+			HelpToolStripMenuItem1Click(sender, e);
+		}
+		#endregion
+		
+		#region image editor event handlers
+		void ImageEditorFormActivated(object sender, EventArgs e) {
+			updateClipboardSurfaceDependencies();
+			updateUndoRedoSurfaceDependencies();
+		}
+
+		void ImageEditorFormFormClosing(object sender, FormClosingEventArgs e) {
+			if (surface.Modified && !editorConfiguration.SuppressSaveDialogAtClose) {
+				// Make sure the editor is visible
+				WindowDetails.ToForeground(Handle);
+
+				MessageBoxButtons buttons = MessageBoxButtons.YesNoCancel;
+				// Dissallow "CANCEL" if the application needs to shutdown
+				if (e.CloseReason == CloseReason.ApplicationExitCall || e.CloseReason == CloseReason.WindowsShutDown || e.CloseReason == CloseReason.TaskManagerClosing) {
+					buttons = MessageBoxButtons.YesNo;
+				}
+				DialogResult result = MessageBox.Show(Language.GetString(LangKey.editor_close_on_save), Language.GetString(LangKey.editor_close_on_save_title), buttons, MessageBoxIcon.Question);
+				if (result.Equals(DialogResult.Cancel)) {
+					e.Cancel = true;
+					return;
+				}
+				if (result.Equals(DialogResult.Yes)) {
+					BtnSaveClick(sender,e);
+					// Check if the save was made, if not it was cancelled so we cancel the closing
+					if (surface.Modified) {
+						e.Cancel = true;
+						return;
+					}
+				}
+			}
+			// persist our geometry string.
+			editorConfiguration.SetEditorPlacement(new WindowDetails(Handle).WindowPlacement);
+			IniConfig.Save();
+			
+			// remove from the editor list
+			editorList.Remove(this);
+
+			surface.Dispose();
+
+			GC.Collect();
+			if (coreConfiguration.MinimizeWorkingSetSize) {
+				PsAPI.EmptyWorkingSet();
+			}
+		}
+
+		void ImageEditorFormKeyDown(object sender, KeyEventArgs e) {
+			// LOG.Debug("Got key event "+e.KeyCode + ", " + e.Modifiers);
+			// avoid conflict with other shortcuts and
+			// make sure there's no selected element claiming input focus
+			if(e.Modifiers.Equals(Keys.None) && !surface.KeysLocked) {
+				switch(e.KeyCode) {
+					case Keys.Escape:
+						BtnCursorClick(sender, e);
+						break;
+					case Keys.R:
+						BtnRectClick(sender, e);
+						break;
+					case Keys.E:
+						BtnEllipseClick(sender, e);
+						break;
+					case Keys.L:
+						BtnLineClick(sender, e);
+						break;
+					case Keys.F:
+						BtnFreehandClick(sender, e);
+						break;
+					case Keys.A:
+						BtnArrowClick(sender, e);
+						break;
+					case Keys.T:
+						BtnTextClick(sender, e);
+						break;
+					case Keys.S:
+						BtnSpeechBubbleClick(sender, e);
+						break;
+					case Keys.I:
+						BtnStepLabelClick(sender, e);
+						break;
+					case Keys.H:
+						BtnHighlightClick(sender, e);
+						break;
+					case Keys.O:
+						BtnObfuscateClick(sender, e);
+						break;
+					case Keys.C:
+						BtnCropClick(sender, e);
+						break;
+				}
+			} else if (e.Modifiers.Equals(Keys.Control)) {
+				switch (e.KeyCode) {
+					case Keys.Z:
+						UndoToolStripMenuItemClick(sender, e);
+						break;
+					case Keys.Y:
+						RedoToolStripMenuItemClick(sender, e);
+						break;
+					case Keys.Q:	// Dropshadow Ctrl + Q
+						AddDropshadowToolStripMenuItemClick(sender, e);
+						break;
+					case Keys.B:	// Border Ctrl + B
+						AddBorderToolStripMenuItemClick(sender, e);
+						break;
+					case Keys.T:	// Torn edge Ctrl + T
+						TornEdgesToolStripMenuItemClick(sender, e);
+						break;
+					case Keys.I:	// Invert Ctrl + I
+						InvertToolStripMenuItemClick(sender, e);
+						break;
+					case Keys.G:	// Grayscale Ctrl + G
+						GrayscaleToolStripMenuItemClick(sender, e);
+						break;
+					case Keys.Delete:	// Grayscale Ctrl + Delete
+						ClearToolStripMenuItemClick(sender, e);
+						break;
+					case Keys.Oemcomma:	// Rotate CCW Ctrl + ,
+						RotateCcwToolstripButtonClick(sender, e);
+						break;
+					case Keys.OemPeriod:	// Rotate CW Ctrl + .
+						RotateCwToolstripButtonClick(sender, e);
+						break;
+				}
+			}
+		}
+
+		/// <summary>
+		/// This is a "work-around" for the MouseWheel event which doesn't get to the panel
+		/// </summary>
+		/// <param name="sender"></param>
+		/// <param name="e"></param>
+		private void PanelMouseWheel(object sender, MouseEventArgs e) {
+			panel1.Focus();
+		}
+		#endregion
+		
+		#region key handling
+		protected override bool ProcessKeyPreview(ref Message msg) {
+			// disable default key handling if surface has requested a lock
+			if (!surface.KeysLocked) {
+				return base.ProcessKeyPreview(ref msg);
+			}
+			return false;
+		}
+
+		protected override bool ProcessCmdKey(ref Message msg, Keys keys) {
+			// disable default key handling if surface has requested a lock
+			if (!surface.KeysLocked) {
+
+				// Go through the destinations to check the EditorShortcut Keys
+				// this way the menu entries don't need to be enabled.
+				// This also fixes bugs #3526974 & #3527020
+				foreach (IDestination destination in DestinationHelper.GetAllDestinations()) {
+					if (ignoreDestinations.Contains(destination.Designation)) {
+						continue;
+					}
+					if (!destination.isActive) {
+						continue;
+					}
+
+					if (destination.EditorShortcutKeys == keys) {
+						destination.ExportCapture(true, surface, surface.CaptureDetails);
+						return true;
+					}
+				}
+				if (!surface.ProcessCmdKey(keys)) {
+					return base.ProcessCmdKey(ref msg, keys);
+				}
+			}
+			return false;
+		}
+		#endregion
+		
+		#region helpers
+		
+		private void updateUndoRedoSurfaceDependencies() {
+			if (surface == null) {
+				return;
+			}
+			bool canUndo = surface.CanUndo;
+			btnUndo.Enabled = canUndo;
+			undoToolStripMenuItem.Enabled = canUndo;
+			string undoAction = "";
+			if (canUndo) {
+				if (surface.UndoActionLanguageKey != LangKey.none) {
+					undoAction = Language.GetString(surface.UndoActionLanguageKey);
+				}
+			}
+			string undoText = Language.GetFormattedString(LangKey.editor_undo, undoAction);
+			btnUndo.Text = undoText;
+			undoToolStripMenuItem.Text = undoText;
+
+			bool canRedo = surface.CanRedo;
+			btnRedo.Enabled = canRedo;
+			redoToolStripMenuItem.Enabled = canRedo;
+			string redoAction = "";
+			if (canRedo) {
+                if (surface.RedoActionLanguageKey != LangKey.none) {
+                    redoAction = Language.GetString(surface.RedoActionLanguageKey);
+                }
+			}
+			string redoText = Language.GetFormattedString(LangKey.editor_redo, redoAction);
+			btnRedo.Text = redoText;
+			redoToolStripMenuItem.Text = redoText;
+
+		}
+
+		private void updateClipboardSurfaceDependencies() {
+			if (surface == null) {
+				return;
+			}
+			// check dependencies for the Surface
+			bool hasItems = surface.HasSelectedElements;
+			bool actionAllowedForSelection = hasItems && !controlsDisabledDueToConfirmable;
+			
+			// buttons
+			btnCut.Enabled = actionAllowedForSelection;
+			btnCopy.Enabled = actionAllowedForSelection;
+			btnDelete.Enabled = actionAllowedForSelection;
+
+			// menus
+			removeObjectToolStripMenuItem.Enabled = actionAllowedForSelection;
+			copyToolStripMenuItem.Enabled = actionAllowedForSelection;
+			cutToolStripMenuItem.Enabled = actionAllowedForSelection;
+			duplicateToolStripMenuItem.Enabled = actionAllowedForSelection;
+
+			// check dependencies for the Clipboard
+			bool hasClipboard = ClipboardHelper.ContainsFormat(SUPPORTED_CLIPBOARD_FORMATS) || ClipboardHelper.ContainsImage();
+			btnPaste.Enabled = hasClipboard && !controlsDisabledDueToConfirmable;
+			pasteToolStripMenuItem.Enabled = hasClipboard && !controlsDisabledDueToConfirmable;
+		}
+
+		#endregion
+		
+		#region status label handling
+		private void updateStatusLabel(string text, ContextMenuStrip contextMenu) {
+			statusLabel.Text = text;
+			statusStrip1.ContextMenuStrip = contextMenu;
+		}
+		
+		private void updateStatusLabel(string text) {
+			updateStatusLabel(text, null);
+		}
+		private void clearStatusLabel() {
+			updateStatusLabel(null, null);
+		}
+		
+		void StatusLabelClicked(object sender, MouseEventArgs e) {
+			ToolStrip ss = (StatusStrip)((ToolStripStatusLabel)sender).Owner;
+			if(ss.ContextMenuStrip != null) {
+				ss.ContextMenuStrip.Show(ss, e.X, e.Y);
+			}
+		}
+		
+		void CopyPathMenuItemClick(object sender, EventArgs e) {
+			ClipboardHelper.SetClipboardData(surface.LastSaveFullPath);
+		}
+		
+		void OpenDirectoryMenuItemClick(object sender, EventArgs e) {
+			ProcessStartInfo psi = new ProcessStartInfo("explorer");
+			psi.Arguments = Path.GetDirectoryName(surface.LastSaveFullPath);
+			psi.UseShellExecute = false;
+			using (Process p = new Process()) {
+				p.StartInfo = psi;
+				p.Start();
+			}
+		}
+		#endregion
+		
+		private void bindFieldControls() {
+			new BidirectionalBinding(btnFillColor, "SelectedColor", surface.FieldAggregator.GetField(FieldType.FILL_COLOR), "Value", NotNullValidator.GetInstance());
+			new BidirectionalBinding(btnLineColor, "SelectedColor", surface.FieldAggregator.GetField(FieldType.LINE_COLOR), "Value", NotNullValidator.GetInstance());
+			new BidirectionalBinding(lineThicknessUpDown, "Value", surface.FieldAggregator.GetField(FieldType.LINE_THICKNESS), "Value", DecimalIntConverter.GetInstance(), NotNullValidator.GetInstance());
+			new BidirectionalBinding(blurRadiusUpDown, "Value", surface.FieldAggregator.GetField(FieldType.BLUR_RADIUS), "Value", DecimalIntConverter.GetInstance(), NotNullValidator.GetInstance());
+			new BidirectionalBinding(magnificationFactorUpDown, "Value", surface.FieldAggregator.GetField(FieldType.MAGNIFICATION_FACTOR), "Value", DecimalIntConverter.GetInstance(), NotNullValidator.GetInstance());
+			new BidirectionalBinding(pixelSizeUpDown, "Value", surface.FieldAggregator.GetField(FieldType.PIXEL_SIZE), "Value", DecimalIntConverter.GetInstance(), NotNullValidator.GetInstance());
+			new BidirectionalBinding(brightnessUpDown, "Value", surface.FieldAggregator.GetField(FieldType.BRIGHTNESS), "Value", DecimalDoublePercentageConverter.GetInstance(), NotNullValidator.GetInstance());
+			new BidirectionalBinding(fontFamilyComboBox, "Text", surface.FieldAggregator.GetField(FieldType.FONT_FAMILY), "Value", NotNullValidator.GetInstance());
+			new BidirectionalBinding(fontSizeUpDown, "Value", surface.FieldAggregator.GetField(FieldType.FONT_SIZE), "Value", DecimalFloatConverter.GetInstance(), NotNullValidator.GetInstance());
+			new BidirectionalBinding(fontBoldButton, "Checked", surface.FieldAggregator.GetField(FieldType.FONT_BOLD), "Value", NotNullValidator.GetInstance());
+			new BidirectionalBinding(fontItalicButton, "Checked", surface.FieldAggregator.GetField(FieldType.FONT_ITALIC), "Value", NotNullValidator.GetInstance());
+			new BidirectionalBinding(textHorizontalAlignmentButton, "SelectedTag", surface.FieldAggregator.GetField(FieldType.TEXT_HORIZONTAL_ALIGNMENT), "Value", NotNullValidator.GetInstance());
+			new BidirectionalBinding(textVerticalAlignmentButton, "SelectedTag", surface.FieldAggregator.GetField(FieldType.TEXT_VERTICAL_ALIGNMENT), "Value", NotNullValidator.GetInstance());
+			new BidirectionalBinding(shadowButton, "Checked", surface.FieldAggregator.GetField(FieldType.SHADOW), "Value", NotNullValidator.GetInstance());
+			new BidirectionalBinding(previewQualityUpDown, "Value", surface.FieldAggregator.GetField(FieldType.PREVIEW_QUALITY), "Value", DecimalDoublePercentageConverter.GetInstance(), NotNullValidator.GetInstance());
+			new BidirectionalBinding(obfuscateModeButton, "SelectedTag", surface.FieldAggregator.GetField(FieldType.PREPARED_FILTER_OBFUSCATE), "Value");
+			new BidirectionalBinding(highlightModeButton, "SelectedTag", surface.FieldAggregator.GetField(FieldType.PREPARED_FILTER_HIGHLIGHT), "Value");
+		}
+		
+		/// <summary>
+		/// shows/hides field controls (2nd toolbar on top) depending on fields of selected elements
+		/// </summary>
+		private void refreshFieldControls() {
+			propertiesToolStrip.SuspendLayout();
+			if(surface.HasSelectedElements || surface.DrawingMode != DrawingModes.None) {
+				FieldAggregator props = surface.FieldAggregator;
+				btnFillColor.Visible = props.HasFieldValue(FieldType.FILL_COLOR);
+				btnLineColor.Visible = props.HasFieldValue(FieldType.LINE_COLOR);
+				lineThicknessLabel.Visible = lineThicknessUpDown.Visible = props.HasFieldValue(FieldType.LINE_THICKNESS);
+				blurRadiusLabel.Visible = blurRadiusUpDown.Visible = props.HasFieldValue(FieldType.BLUR_RADIUS);
+				previewQualityLabel.Visible = previewQualityUpDown.Visible = props.HasFieldValue(FieldType.PREVIEW_QUALITY);
+				magnificationFactorLabel.Visible = magnificationFactorUpDown.Visible = props.HasFieldValue(FieldType.MAGNIFICATION_FACTOR);
+				pixelSizeLabel.Visible = pixelSizeUpDown.Visible = props.HasFieldValue(FieldType.PIXEL_SIZE);
+				brightnessLabel.Visible = brightnessUpDown.Visible = props.HasFieldValue(FieldType.BRIGHTNESS);
+				arrowHeadsLabel.Visible = arrowHeadsDropDownButton.Visible = props.HasFieldValue(FieldType.ARROWHEADS);
+				fontFamilyComboBox.Visible = props.HasFieldValue(FieldType.FONT_FAMILY);
+				fontSizeLabel.Visible = fontSizeUpDown.Visible = props.HasFieldValue(FieldType.FONT_SIZE);
+				fontBoldButton.Visible = props.HasFieldValue(FieldType.FONT_BOLD);
+				fontItalicButton.Visible = props.HasFieldValue(FieldType.FONT_ITALIC);
+				textHorizontalAlignmentButton.Visible = props.HasFieldValue(FieldType.TEXT_HORIZONTAL_ALIGNMENT);
+				textVerticalAlignmentButton.Visible = props.HasFieldValue(FieldType.TEXT_VERTICAL_ALIGNMENT);
+				shadowButton.Visible = props.HasFieldValue(FieldType.SHADOW);
+				btnConfirm.Visible = btnCancel.Visible = props.HasFieldValue(FieldType.FLAGS)
+					&& ((FieldFlag)props.GetFieldValue(FieldType.FLAGS) & FieldFlag.CONFIRMABLE) == FieldFlag.CONFIRMABLE;
+
+				obfuscateModeButton.Visible = props.HasFieldValue(FieldType.PREPARED_FILTER_OBFUSCATE);
+				highlightModeButton.Visible = props.HasFieldValue(FieldType.PREPARED_FILTER_HIGHLIGHT);
+			} else {
+				hideToolstripItems();
+			}
+			propertiesToolStrip.ResumeLayout();
+		}
+		
+		private void hideToolstripItems() {
+			foreach(ToolStripItem toolStripItem in propertiesToolStrip.Items) {
+				toolStripItem.Visible = false;
+			}
+		}
+		
+		/// <summary>
+		/// refreshes all editor controls depending on selected elements and their fields
+		/// </summary>
+		private void refreshEditorControls() {
+			int stepLabels = surface.CountStepLabels(null);
+		    Image icon;
+			if (stepLabels <= 20) {
+			    icon = ((System.Drawing.Image)(resources.GetObject(string.Format("btnStepLabel{0:00}.Image", stepLabels))));
+			} else {
+			    icon = ((System.Drawing.Image)(resources.GetObject("btnStepLabel20+.Image")));
+			}
+            this.btnStepLabel.Image = icon;
+            this.addCounterToolStripMenuItem.Image = icon;
+
+		    FieldAggregator props = surface.FieldAggregator;
+			// if a confirmable element is selected, we must disable most of the controls
+			// since we demand confirmation or cancel for confirmable element
+			if (props.HasFieldValue(FieldType.FLAGS) && ((FieldFlag)props.GetFieldValue(FieldType.FLAGS) & FieldFlag.CONFIRMABLE) == FieldFlag.CONFIRMABLE)
+			{
+				// disable most controls
+				if (!controlsDisabledDueToConfirmable) {
+					ToolStripItemEndisabler.Disable(menuStrip1);
+					ToolStripItemEndisabler.Disable(destinationsToolStrip);
+					ToolStripItemEndisabler.Disable(toolsToolStrip);
+					ToolStripItemEndisabler.Enable(closeToolStripMenuItem);
+					ToolStripItemEndisabler.Enable(helpToolStripMenuItem);
+					ToolStripItemEndisabler.Enable(aboutToolStripMenuItem);
+					ToolStripItemEndisabler.Enable(preferencesToolStripMenuItem);
+					controlsDisabledDueToConfirmable = true;
+				}
+			} else if(controlsDisabledDueToConfirmable) {
+				// re-enable disabled controls, confirmable element has either been confirmed or cancelled
+				ToolStripItemEndisabler.Enable(menuStrip1);
+				ToolStripItemEndisabler.Enable(destinationsToolStrip);
+				ToolStripItemEndisabler.Enable(toolsToolStrip);
+				controlsDisabledDueToConfirmable = false;
+			}
+			
+			// en/disable controls depending on whether an element is selected at all
+			updateClipboardSurfaceDependencies();
+			updateUndoRedoSurfaceDependencies();
+			
+			// en/disablearrage controls depending on hierarchy of selected elements
+			bool actionAllowedForSelection = surface.HasSelectedElements && !controlsDisabledDueToConfirmable;
+			bool push = actionAllowedForSelection && surface.CanPushSelectionDown();
+			bool pull = actionAllowedForSelection && surface.CanPullSelectionUp();
+			arrangeToolStripMenuItem.Enabled = (push || pull);
+			if (arrangeToolStripMenuItem.Enabled) {
+				upToTopToolStripMenuItem.Enabled = pull;
+				upOneLevelToolStripMenuItem.Enabled = pull;
+				downToBottomToolStripMenuItem.Enabled = push;
+				downOneLevelToolStripMenuItem.Enabled = push;
+			}
+			
+			// finally show/hide field controls depending on the fields of selected elements
+			refreshFieldControls();
+		}
+	
+		
+		void ArrowHeadsToolStripMenuItemClick(object sender, EventArgs e) {
+			surface.FieldAggregator.GetField(FieldType.ARROWHEADS).Value = (ArrowContainer.ArrowHeadCombination)((ToolStripMenuItem)sender).Tag;
+		}
+		
+		void EditToolStripMenuItemClick(object sender, EventArgs e) {
+			updateClipboardSurfaceDependencies();
+			updateUndoRedoSurfaceDependencies();
+		}
+
+		void FontPropertyChanged(object sender, EventArgs e) {
+			// in case we forced another FontStyle before, reset it first.
+			if(originalBoldCheckState != fontBoldButton.Checked) fontBoldButton.Checked = originalBoldCheckState;
+			if(originalItalicCheckState != fontItalicButton.Checked) fontItalicButton.Checked = originalItalicCheckState;
+			
+            FontFamily fam = fontFamilyComboBox.FontFamily;
+           
+            bool boldAvailable = fam.IsStyleAvailable(FontStyle.Bold);
+            if(!boldAvailable) {
+            	originalBoldCheckState = fontBoldButton.Checked;
+            	fontBoldButton.Checked = false;
+            }
+            fontBoldButton.Enabled = boldAvailable;
+           
+            bool italicAvailable = fam.IsStyleAvailable(FontStyle.Italic);
+            if(!italicAvailable) fontItalicButton.Checked = false;
+            fontItalicButton.Enabled = italicAvailable;
+           
+            bool regularAvailable = fam.IsStyleAvailable(FontStyle.Regular);
+            if(!regularAvailable) {
+                if(boldAvailable) {
+                    fontBoldButton.Checked = true;
+                } else if(italicAvailable) {
+                    fontItalicButton.Checked = true;
+                }
+            }
+        } 
+		
+		void FieldAggregatorFieldChanged(object sender, FieldChangedEventArgs e) {
+			// in addition to selection, deselection of elements, we need to
+			// refresh toolbar if prepared filter mode is changed
+			if(e.Field.FieldType == FieldType.PREPARED_FILTER_HIGHLIGHT) {
+				refreshFieldControls();
+			}
+		}
+		
+		void FontBoldButtonClick(object sender, EventArgs e) {
+			originalBoldCheckState = fontBoldButton.Checked;
+		}
+
+		void FontItalicButtonClick(object sender, EventArgs e) {
+			originalItalicCheckState = fontItalicButton.Checked;
+		}
+		
+		void ToolBarFocusableElementGotFocus(object sender, EventArgs e) {
+			surface.KeysLocked = true;
+		}
+		void ToolBarFocusableElementLostFocus(object sender, EventArgs e) {
+			surface.KeysLocked = false;
+		}
+		
+		void SaveElementsToolStripMenuItemClick(object sender, EventArgs e) {
+			SaveFileDialog saveFileDialog = new SaveFileDialog();
+			saveFileDialog.Filter = "Greenshot templates (*.gst)|*.gst";
+			saveFileDialog.FileName = FilenameHelper.GetFilenameWithoutExtensionFromPattern(coreConfiguration.OutputFileFilenamePattern, surface.CaptureDetails);
+			DialogResult dialogResult = saveFileDialog.ShowDialog();
+			if(dialogResult.Equals(DialogResult.OK)) {
+				using (Stream streamWrite = File.OpenWrite(saveFileDialog.FileName)) {
+					surface.SaveElementsToStream(streamWrite);
+				}
+			}
+		}
+		
+		void LoadElementsToolStripMenuItemClick(object sender, EventArgs e) {
+			OpenFileDialog openFileDialog = new OpenFileDialog();
+			openFileDialog.Filter = "Greenshot templates (*.gst)|*.gst";
+			if (openFileDialog.ShowDialog() == DialogResult.OK) {
+				using (Stream streamRead = File.OpenRead(openFileDialog.FileName)) {
+					surface.LoadElementsFromStream(streamRead);
+				}
+				surface.Refresh();
+			}
+		}
+
+		void DestinationToolStripMenuItemClick(object sender, EventArgs e) {
+			IDestination clickedDestination = null;
+			if (sender is Control) {
+				Control clickedControl = sender as Control;
+				if (clickedControl.ContextMenuStrip != null) {
+					clickedControl.ContextMenuStrip.Show(Cursor.Position);
+					return;
+				}
+				clickedDestination = (IDestination)clickedControl.Tag;
+			} else if (sender is ToolStripMenuItem) {
+				ToolStripMenuItem clickedMenuItem = sender as ToolStripMenuItem;
+				clickedDestination = (IDestination)clickedMenuItem.Tag;
+			}
+			if (clickedDestination != null) {
+				ExportInformation exportInformation = clickedDestination.ExportCapture(true, surface, surface.CaptureDetails);
+				if (exportInformation != null && exportInformation.ExportMade) {
+					surface.Modified = false;
+				}
+			}
+		}
+		
+		protected void FilterPresetDropDownItemClicked(object sender, ToolStripItemClickedEventArgs e) {
+			refreshFieldControls();
+			Invalidate(true);
+		}
+		
+		void SelectAllToolStripMenuItemClick(object sender, EventArgs e) {
+			surface.SelectAllElements();
+		}
+
+		
+		void BtnConfirmClick(object sender, EventArgs e) {
+			surface.ConfirmSelectedConfirmableElements(true);
+			refreshFieldControls();
+		}
+		
+		void BtnCancelClick(object sender, EventArgs e) {
+			surface.ConfirmSelectedConfirmableElements(false);
+			refreshFieldControls();
+		}
+		
+		void Insert_window_toolstripmenuitemMouseEnter(object sender, EventArgs e) {
+			ToolStripMenuItem captureWindowMenuItem = (ToolStripMenuItem)sender;
+			MainForm.Instance.AddCaptureWindowMenuItems(captureWindowMenuItem, Contextmenu_window_Click);	
+		}
+
+		void Contextmenu_window_Click(object sender, EventArgs e) {
+			ToolStripMenuItem clickedItem = (ToolStripMenuItem)sender;
+			try {
+				WindowDetails windowToCapture = (WindowDetails)clickedItem.Tag;
+				ICapture capture = new Capture();
+				using (Graphics graphics = Graphics.FromHwnd(Handle)) {
+					capture.CaptureDetails.DpiX = graphics.DpiY;
+					capture.CaptureDetails.DpiY = graphics.DpiY;
+				}
+				windowToCapture = CaptureHelper.SelectCaptureWindow(windowToCapture);
+				if (windowToCapture != null) {
+					capture = CaptureHelper.CaptureWindow(windowToCapture, capture, coreConfiguration.WindowCaptureMode);
+					if (capture != null && capture.CaptureDetails != null && capture.Image != null) {
+						((Bitmap)capture.Image).SetResolution(capture.CaptureDetails.DpiX, capture.CaptureDetails.DpiY);
+						surface.AddImageContainer((Bitmap)capture.Image, 100, 100);
+					}
+					Activate();
+					WindowDetails.ToForeground(Handle);
+				}
+
+				if (capture!= null) {
+					capture.Dispose();
+				}
+			} catch (Exception exception) {
+				LOG.Error(exception);
+			}
+		}
+
+		void AutoCropToolStripMenuItemClick(object sender, EventArgs e) {
+			if (surface.AutoCrop()) {
+				refreshFieldControls();
+			}
+		}
+
+		void AddBorderToolStripMenuItemClick(object sender, EventArgs e) {
+			surface.ApplyBitmapEffect(new BorderEffect());
+			updateUndoRedoSurfaceDependencies();
+		}
+
+		/// <summary>
+		/// This is used when the dropshadow button is used
+		/// </summary>
+		/// <param name="sender"></param>
+		/// <param name="e"></param>
+		void AddDropshadowToolStripMenuItemClick(object sender, EventArgs e) {
+			DropShadowEffect dropShadowEffect = editorConfiguration.DropShadowEffectSettings;
+			// TODO: Use the dropshadow settings form to make it possible to change the default values
+			DialogResult result = new DropShadowSettingsForm(dropShadowEffect).ShowDialog(this);
+			if (result == DialogResult.OK) {
+				surface.ApplyBitmapEffect(dropShadowEffect);
+				updateUndoRedoSurfaceDependencies();
+			}
+		}
+
+		/// <summary>
+		/// Open the resize settings from, and resize if ok was pressed
+		/// </summary>
+		/// <param name="sender"></param>
+		/// <param name="e"></param>
+		void BtnResizeClick(object sender, EventArgs e) {
+			ResizeEffect resizeEffect = new ResizeEffect(surface.Image.Width, surface.Image.Height, true);
+			// TODO: Use the Resize SettingsForm to make it possible to change the default values
+			DialogResult result = new ResizeSettingsForm(resizeEffect).ShowDialog(this);
+			if (result == DialogResult.OK) {
+				surface.ApplyBitmapEffect(resizeEffect);
+				updateUndoRedoSurfaceDependencies();
+			}
+		}
+
+		/// <summary>
+		/// Call the torn edge effect
+		/// </summary>
+		/// <param name="sender"></param>
+		/// <param name="e"></param>
+		void TornEdgesToolStripMenuItemClick(object sender, EventArgs e) {
+			TornEdgeEffect tornEdgeEffect = editorConfiguration.TornEdgeEffectSettings;
+			// TODO: Use the dropshadow settings form to make it possible to change the default values
+			DialogResult result = new TornEdgeSettingsForm(tornEdgeEffect).ShowDialog(this);
+			if (result == DialogResult.OK) {
+				surface.ApplyBitmapEffect(tornEdgeEffect);
+				updateUndoRedoSurfaceDependencies();
+			}
+		}
+
+		void GrayscaleToolStripMenuItemClick(object sender, EventArgs e) {
+			surface.ApplyBitmapEffect(new GrayscaleEffect());
+			updateUndoRedoSurfaceDependencies();
+		}
+
+		void ClearToolStripMenuItemClick(object sender, EventArgs e) {
+			surface.Clear(Color.Transparent);
+			updateUndoRedoSurfaceDependencies();
+		}
+
+		void RotateCwToolstripButtonClick(object sender, EventArgs e) {
+			surface.ApplyBitmapEffect(new RotateEffect(90));
+			updateUndoRedoSurfaceDependencies();
+		}
+		
+		void RotateCcwToolstripButtonClick(object sender, EventArgs e) {
+			surface.ApplyBitmapEffect(new RotateEffect(270));
+			updateUndoRedoSurfaceDependencies();
+		}
+		
+		void InvertToolStripMenuItemClick(object sender, EventArgs e) {
+			surface.ApplyBitmapEffect(new InvertEffect());
+			updateUndoRedoSurfaceDependencies();
+		}
+
+		private void ImageEditorFormResize(object sender, EventArgs e) {
+			if (Surface == null || Surface.Image == null || panel1 == null) {
+				return;
+			}
+			Size imageSize = Surface.Image.Size;
+			Size currentClientSize = panel1.ClientSize;
+			var canvas = Surface as Control;
+			Panel panel = (Panel)canvas.Parent;
+			if (panel == null) {
+				return;
+			}
+			int offsetX = -panel.HorizontalScroll.Value;
+			int offsetY = -panel.VerticalScroll.Value;
+			if (canvas != null) {
+				if (currentClientSize.Width > imageSize.Width) {
+					canvas.Left = offsetX + ((currentClientSize.Width - imageSize.Width) / 2);
+				} else {
+					canvas.Left = offsetX + 0;
+				}
+			}
+			if (canvas != null) {
+				if (currentClientSize.Height > imageSize.Height) {
+					canvas.Top = offsetY + ((currentClientSize.Height - imageSize.Height) / 2);
+				} else {
+					canvas.Top = offsetY + 0;
+				}
+			}
+		}
+	}
+}