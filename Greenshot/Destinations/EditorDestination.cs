﻿/*
 * Greenshot - a free and open source screenshot tool
 * Copyright (C) 2007-2015 Thomas Braun, Jens Klingen, Robin Krom
 * 
 * For more information see: http://getgreenshot.org/
 * The Greenshot project is hosted on Sourceforge: http://sourceforge.net/projects/greenshot/
 * 
 * This program is free software: you can redistribute it and/or modify
 * it under the terms of the GNU General Public License as published by
 * the Free Software Foundation, either version 1 of the License, or
 * (at your option) any later version.
 * 
 * This program is distributed in the hope that it will be useful,
 * but WITHOUT ANY WARRANTY; without even the implied warranty of
 * MERCHANTABILITY or FITNESS FOR A PARTICULAR PURPOSE.  See the
 * GNU General Public License for more details.
 * 
 * You should have received a copy of the GNU General Public License
 * along with this program.  If not, see <http://www.gnu.org/licenses/>.
 */
using System;
using System.Collections.Generic;
using System.Drawing;
using Greenshot.Configuration;
using GreenshotPlugin.Core;
using Greenshot.Plugin;
using Greenshot.IniFile;
using GreenshotPlugin.Interfaces;
using log4net;

namespace Greenshot.Destinations {
	/// <summary>
	/// Description of EditorDestination.
	/// </summary>
	public class EditorDestination : AbstractDestination {
		private static readonly ILog LOG = LogManager.GetLogger(typeof(EditorDestination));
		private static readonly EditorConfiguration editorConfiguration = IniConfig.GetIniSection<EditorConfiguration>();
		public const string DESIGNATION = "Editor";
<<<<<<< HEAD
		private readonly IImageEditor editor = null;
=======
		private readonly IImageEditor editor;
>>>>>>> c02bd6ce
		private static readonly Image greenshotIcon = GreenshotResources.getGreenshotIcon().ToBitmap();

		public EditorDestination() {
		}
		
		public EditorDestination(IImageEditor editor) {
			this.editor = editor;
		}

		public override string Designation {
			get {
				return DESIGNATION;
			}
		}

		public override string Description {
			get {
				if (editor == null) {
					return Language.GetString(LangKey.settings_destination_editor);
				}
				return Language.GetString(LangKey.settings_destination_editor) + " - " + editor.CaptureDetails.Title;
			}
		}

		public override int Priority {
			get {
				return 1;
			}
		}

		public override bool isDynamic {
			get {
				return true;
			}
		}

		public override Image DisplayIcon {
			get {
				return greenshotIcon;
			}
		}

		public override IEnumerable<IDestination> DynamicDestinations() {
			foreach (IImageEditor someEditor in ImageEditorForm.Editors) {
				yield return new EditorDestination(someEditor);
			}
		}

		public override ExportInformation ExportCapture(bool manuallyInitiated, ISurface surface, ICaptureDetails captureDetails) {
			ExportInformation exportInformation = new ExportInformation(Designation, Description);
			// Make sure we collect the garbage before opening the screenshot
			GC.Collect();
			GC.WaitForPendingFinalizers();

			bool modified = surface.Modified;
			if (editor == null) {
				if (editorConfiguration.ReuseEditor) {
					foreach(IImageEditor openedEditor in ImageEditorForm.Editors) {
						if (!openedEditor.Surface.Modified) {
							openedEditor.Surface = surface;
							exportInformation.ExportMade = true;
							break;
						}
					}
				}
				if (!exportInformation.ExportMade) {
					try {
						ImageEditorForm editorForm = new ImageEditorForm(surface, !surface.Modified); // Output made??

						if (!string.IsNullOrEmpty(captureDetails.Filename)) {
							editorForm.SetImagePath(captureDetails.Filename);
						}
						editorForm.Show();
						editorForm.Activate();
						LOG.Debug("Finished opening Editor");
						exportInformation.ExportMade = true;
					} catch (Exception e) {
						LOG.Error(e);
						exportInformation.ErrorMessage = e.Message;
					}
				}
			} else {
				try {
					using (Image image = surface.GetImageForExport()) {
						editor.Surface.AddImageContainer(image, 10, 10);
					}
					exportInformation.ExportMade = true;
				} catch (Exception e) {
					LOG.Error(e);
					exportInformation.ErrorMessage = e.Message;
				}
			}
			ProcessExport(exportInformation, surface);
			// Workaround for the modified flag when using the editor.
			surface.Modified = modified;
			return exportInformation;
		}
	}
}
<|MERGE_RESOLUTION|>--- conflicted
+++ resolved
@@ -1,142 +1,137 @@
-﻿/*
- * Greenshot - a free and open source screenshot tool
- * Copyright (C) 2007-2015 Thomas Braun, Jens Klingen, Robin Krom
- * 
- * For more information see: http://getgreenshot.org/
- * The Greenshot project is hosted on Sourceforge: http://sourceforge.net/projects/greenshot/
- * 
- * This program is free software: you can redistribute it and/or modify
- * it under the terms of the GNU General Public License as published by
- * the Free Software Foundation, either version 1 of the License, or
- * (at your option) any later version.
- * 
- * This program is distributed in the hope that it will be useful,
- * but WITHOUT ANY WARRANTY; without even the implied warranty of
- * MERCHANTABILITY or FITNESS FOR A PARTICULAR PURPOSE.  See the
- * GNU General Public License for more details.
- * 
- * You should have received a copy of the GNU General Public License
- * along with this program.  If not, see <http://www.gnu.org/licenses/>.
- */
-using System;
-using System.Collections.Generic;
-using System.Drawing;
-using Greenshot.Configuration;
-using GreenshotPlugin.Core;
-using Greenshot.Plugin;
-using Greenshot.IniFile;
-using GreenshotPlugin.Interfaces;
-using log4net;
-
-namespace Greenshot.Destinations {
-	/// <summary>
-	/// Description of EditorDestination.
-	/// </summary>
-	public class EditorDestination : AbstractDestination {
-		private static readonly ILog LOG = LogManager.GetLogger(typeof(EditorDestination));
-		private static readonly EditorConfiguration editorConfiguration = IniConfig.GetIniSection<EditorConfiguration>();
-		public const string DESIGNATION = "Editor";
-<<<<<<< HEAD
-		private readonly IImageEditor editor = null;
-=======
-		private readonly IImageEditor editor;
->>>>>>> c02bd6ce
-		private static readonly Image greenshotIcon = GreenshotResources.getGreenshotIcon().ToBitmap();
-
-		public EditorDestination() {
-		}
-		
-		public EditorDestination(IImageEditor editor) {
-			this.editor = editor;
-		}
-
-		public override string Designation {
-			get {
-				return DESIGNATION;
-			}
-		}
-
-		public override string Description {
-			get {
-				if (editor == null) {
-					return Language.GetString(LangKey.settings_destination_editor);
-				}
-				return Language.GetString(LangKey.settings_destination_editor) + " - " + editor.CaptureDetails.Title;
-			}
-		}
-
-		public override int Priority {
-			get {
-				return 1;
-			}
-		}
-
-		public override bool isDynamic {
-			get {
-				return true;
-			}
-		}
-
-		public override Image DisplayIcon {
-			get {
-				return greenshotIcon;
-			}
-		}
-
-		public override IEnumerable<IDestination> DynamicDestinations() {
-			foreach (IImageEditor someEditor in ImageEditorForm.Editors) {
-				yield return new EditorDestination(someEditor);
-			}
-		}
-
-		public override ExportInformation ExportCapture(bool manuallyInitiated, ISurface surface, ICaptureDetails captureDetails) {
-			ExportInformation exportInformation = new ExportInformation(Designation, Description);
-			// Make sure we collect the garbage before opening the screenshot
-			GC.Collect();
-			GC.WaitForPendingFinalizers();
-
-			bool modified = surface.Modified;
-			if (editor == null) {
-				if (editorConfiguration.ReuseEditor) {
-					foreach(IImageEditor openedEditor in ImageEditorForm.Editors) {
-						if (!openedEditor.Surface.Modified) {
-							openedEditor.Surface = surface;
-							exportInformation.ExportMade = true;
-							break;
-						}
-					}
-				}
-				if (!exportInformation.ExportMade) {
-					try {
-						ImageEditorForm editorForm = new ImageEditorForm(surface, !surface.Modified); // Output made??
-
-						if (!string.IsNullOrEmpty(captureDetails.Filename)) {
-							editorForm.SetImagePath(captureDetails.Filename);
-						}
-						editorForm.Show();
-						editorForm.Activate();
-						LOG.Debug("Finished opening Editor");
-						exportInformation.ExportMade = true;
-					} catch (Exception e) {
-						LOG.Error(e);
-						exportInformation.ErrorMessage = e.Message;
-					}
-				}
-			} else {
-				try {
-					using (Image image = surface.GetImageForExport()) {
-						editor.Surface.AddImageContainer(image, 10, 10);
-					}
-					exportInformation.ExportMade = true;
-				} catch (Exception e) {
-					LOG.Error(e);
-					exportInformation.ErrorMessage = e.Message;
-				}
-			}
-			ProcessExport(exportInformation, surface);
-			// Workaround for the modified flag when using the editor.
-			surface.Modified = modified;
-			return exportInformation;
-		}
-	}
-}
+﻿/*
+ * Greenshot - a free and open source screenshot tool
+ * Copyright (C) 2007-2015 Thomas Braun, Jens Klingen, Robin Krom
+ * 
+ * For more information see: http://getgreenshot.org/
+ * The Greenshot project is hosted on Sourceforge: http://sourceforge.net/projects/greenshot/
+ * 
+ * This program is free software: you can redistribute it and/or modify
+ * it under the terms of the GNU General Public License as published by
+ * the Free Software Foundation, either version 1 of the License, or
+ * (at your option) any later version.
+ * 
+ * This program is distributed in the hope that it will be useful,
+ * but WITHOUT ANY WARRANTY; without even the implied warranty of
+ * MERCHANTABILITY or FITNESS FOR A PARTICULAR PURPOSE.  See the
+ * GNU General Public License for more details.
+ * 
+ * You should have received a copy of the GNU General Public License
+ * along with this program.  If not, see <http://www.gnu.org/licenses/>.
+ */
+using System;
+using System.Collections.Generic;
+using System.Drawing;
+using Greenshot.Configuration;
+using GreenshotPlugin.Core;
+using Greenshot.Plugin;
+using Greenshot.IniFile;
+using log4net;
+
+namespace Greenshot.Destinations {
+	/// <summary>
+	/// Description of EditorDestination.
+	/// </summary>
+	public class EditorDestination : AbstractDestination {
+		private static readonly ILog LOG = LogManager.GetLogger(typeof(EditorDestination));
+		private static readonly EditorConfiguration editorConfiguration = IniConfig.GetIniSection<EditorConfiguration>();
+		public const string DESIGNATION = "Editor";
+		private readonly IImageEditor editor = null;
+		private static readonly Image greenshotIcon = GreenshotResources.getGreenshotIcon().ToBitmap();
+
+		public EditorDestination() {
+		}
+		
+		public EditorDestination(IImageEditor editor) {
+			this.editor = editor;
+		}
+
+		public override string Designation {
+			get {
+				return DESIGNATION;
+			}
+		}
+
+		public override string Description {
+			get {
+				if (editor == null) {
+					return Language.GetString(LangKey.settings_destination_editor);
+				}
+				return Language.GetString(LangKey.settings_destination_editor) + " - " + editor.CaptureDetails.Title;
+			}
+		}
+
+		public override int Priority {
+			get {
+				return 1;
+			}
+		}
+
+		public override bool isDynamic {
+			get {
+				return true;
+			}
+		}
+
+		public override Image DisplayIcon {
+			get {
+				return greenshotIcon;
+			}
+		}
+
+		public override IEnumerable<IDestination> DynamicDestinations() {
+			foreach (IImageEditor editor in ImageEditorForm.Editors) {
+				yield return new EditorDestination(editor);
+			}
+		}
+
+		public override ExportInformation ExportCapture(bool manuallyInitiated, ISurface surface, ICaptureDetails captureDetails) {
+			ExportInformation exportInformation = new ExportInformation(Designation, Description);
+			// Make sure we collect the garbage before opening the screenshot
+			GC.Collect();
+			GC.WaitForPendingFinalizers();
+
+			bool modified = surface.Modified;
+			if (editor == null) {
+				if (editorConfiguration.ReuseEditor) {
+					foreach(IImageEditor openedEditor in ImageEditorForm.Editors) {
+						if (!openedEditor.Surface.Modified) {
+							openedEditor.Surface = surface;
+							exportInformation.ExportMade = true;
+							break;
+						}
+					}
+				}
+				if (!exportInformation.ExportMade) {
+					try {
+						ImageEditorForm editorForm = new ImageEditorForm(surface, !surface.Modified); // Output made??
+
+						if (!string.IsNullOrEmpty(captureDetails.Filename)) {
+							editorForm.SetImagePath(captureDetails.Filename);
+						}
+						editorForm.Show();
+						editorForm.Activate();
+						LOG.Debug("Finished opening Editor");
+						exportInformation.ExportMade = true;
+					} catch (Exception e) {
+						LOG.Error(e);
+						exportInformation.ErrorMessage = e.Message;
+					}
+				}
+			} else {
+				try {
+					using (Image image = surface.GetImageForExport()) {
+						editor.Surface.AddImageContainer(image, 10, 10);
+					}
+					exportInformation.ExportMade = true;
+				} catch (Exception e) {
+					LOG.Error(e);
+					exportInformation.ErrorMessage = e.Message;
+				}
+			}
+			ProcessExport(exportInformation, surface);
+			// Workaround for the modified flag when using the editor.
+			surface.Modified = modified;
+			return exportInformation;
+		}
+	}
+}