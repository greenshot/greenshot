--- conflicted
+++ resolved
@@ -534,11 +534,7 @@
             _boundsAfterResize = new NativeRectFloat(_boundsBeforeResize.Left, _boundsBeforeResize.Top, x - _boundsAfterResize.Left, y - _boundsAfterResize.Top);
 
             var scaleOptions = (this as IHaveScaleOptions)?.GetScaleOptions();
-<<<<<<< HEAD
-            _boundsAfterResize = ScaleHelper.Scale(_boundsAfterResize, Positions.TopLeft, x, y,GetAngleRoundProcessor(), scaleOptions);
-=======
-            _boundsAfterResize = ScaleHelper.Scale(_boundsAfterResize, x, y, GetAngleRoundProcessor(), scaleOptions);
->>>>>>> 7e005f74
+            _boundsAfterResize = ScaleHelper.Scale(_boundsAfterResize, x, y,GetAngleRoundProcessor(), scaleOptions);
 
             // apply scaled bounds to this DrawableContainer
             ApplyBounds(_boundsAfterResize);
