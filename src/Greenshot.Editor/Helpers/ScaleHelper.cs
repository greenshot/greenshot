/*
 * Greenshot - a free and open source screenshot tool
 * Copyright (C) 2007-2021 Thomas Braun, Jens Klingen, Robin Krom
 * 
 * For more information see: https://getgreenshot.org/
 * The Greenshot project is hosted on GitHub https://github.com/greenshot/greenshot
 * 
 * This program is free software: you can redistribute it and/or modify
 * it under the terms of the GNU General Public License as published by
 * the Free Software Foundation, either version 1 of the License, or
 * (at your option) any later version.
 * 
 * This program is distributed in the hope that it will be useful,
 * but WITHOUT ANY WARRANTY; without even the implied warranty of
 * MERCHANTABILITY or FITNESS FOR A PARTICULAR PURPOSE.  See the
 * GNU General Public License for more details.
 * 
 * You should have received a copy of the GNU General Public License
 * along with this program.  If not, see <https://www.gnu.org/licenses/>.
 */

using System;
using System.Drawing;
using System.Windows.Forms;
using Dapplo.Windows.Common.Extensions;
using Dapplo.Windows.Common.Structs;
using Greenshot.Editor.Drawing;

namespace Greenshot.Editor.Helpers
{
    /// <summary>
    /// Offers a few helper functions for scaling/aligning an element with another element
    /// </summary>
    public static class ScaleHelper
    {
        [Flags]
        public enum ScaleOptions
        {
            /// <summary>
            /// Default scale behavior.
            /// </summary>
            Default = 0x00,

            /// <summary>
            /// Scale a rectangle in two our four directions, mirrored at it's center coordinates
            /// </summary>
            Centered = 0x01,

            /// <summary>
            /// Scale a rectangle maintaining it's aspect ratio
            /// </summary>
            Rational = 0x02
        }

        /// <summary>
        /// calculates the Size an element must be resized to, in order to fit another element, keeping aspect ratio
        /// </summary>
        /// <param name="currentSize">the size of the element to be resized</param>
        /// <param name="targetSize">the target size of the element</param>
        /// <param name="crop">in case the aspect ratio of currentSize and targetSize differs: shall the scaled size fit into targetSize (i.e. that one of its dimensions is smaller - false) or vice versa (true)</param>
        /// <returns>NativeSizeFloat object indicating the width and height the element should be scaled to</returns>
        public static NativeSizeFloat GetScaledSize(NativeSizeFloat currentSize, NativeSizeFloat targetSize, bool crop)
        {
            float wFactor = targetSize.Width / currentSize.Width;
            float hFactor = targetSize.Height / currentSize.Height;

            float factor = crop ? Math.Max(wFactor, hFactor) : Math.Min(wFactor, hFactor);
            return new NativeSizeFloat(currentSize.Width * factor, currentSize.Height * factor);
        }

        /// <summary>
        /// calculates the position of an element depending on the desired alignment within a RectangleF
        /// </summary>
        /// <param name="currentRect">NativeRectFloat the bounds of the element to be aligned</param>
        /// <param name="targetRect">NativeRectFloat with the rectangle for alignment of the element</param>
        /// <param name="alignment">the System.Drawing.ContentAlignment value indicating how the element is to be aligned should the width or height differ from targetSize</param>
        /// <returns>NativeRectFloat object with Location aligned aligned to targetRect</returns>
        public static NativeRectFloat GetAlignedRectangle(NativeRectFloat currentRect, NativeRectFloat targetRect, ContentAlignment alignment)
        {
            var newRect = new NativeRectFloat(targetRect.Location, currentRect.Size);
            return alignment switch
            {
                // TODO: Can ContentAlignment be replaced with Positions?
                ContentAlignment.TopCenter => newRect.ChangeX((targetRect.Width - currentRect.Width) / 2),
                ContentAlignment.TopRight => newRect.ChangeX(targetRect.Width - currentRect.Width),
                ContentAlignment.MiddleLeft => newRect.ChangeY((targetRect.Height - currentRect.Height) / 2),
                ContentAlignment.MiddleCenter => newRect.ChangeY((targetRect.Height - currentRect.Height) / 2).ChangeX((targetRect.Width - currentRect.Width) / 2),
                ContentAlignment.MiddleRight => newRect.ChangeY((targetRect.Height - currentRect.Height) / 2).ChangeX(targetRect.Width - currentRect.Width),
                ContentAlignment.BottomLeft => newRect.ChangeY(targetRect.Height - currentRect.Height),
                ContentAlignment.BottomCenter => newRect.ChangeY(targetRect.Height - currentRect.Height).ChangeX((targetRect.Width - currentRect.Width) / 2),
                ContentAlignment.BottomRight => newRect.ChangeY(targetRect.Height - currentRect.Height).ChangeX(targetRect.Width - currentRect.Width),
                _ => newRect
            };
        }

        /// <summary>
        /// Calculates target size of a given rectangle scaled by dragging one of its handles (corners)
        /// </summary>
        /// <param name="originalRectangle">NativeRectFloat bounds of the current rectangle</param>
        /// <param name="resizeHandlePosition">Positions with the position of the handle/gripper being used for resized, see constants in Gripper.cs, e.g. Gripper.POSITION_TOP_LEFT</param>
        /// <param name="resizeHandleCoords">NativePointFloat coordinates of the used handle/gripper</param>
        /// <param name="options">ScaleOptions to use when scaling</param>
        /// <returns>NativeRectFloat scaled originalRectangle</returns>
        public static NativeRectFloat Scale(NativeRectFloat originalRectangle, Positions resizeHandlePosition, NativePointFloat resizeHandleCoords, ScaleOptions? options)
        {
            options ??= GetScaleOptions();

            if ((options & ScaleOptions.Rational) == ScaleOptions.Rational)
            {
                resizeHandleCoords = AdjustCoordsForRationalScale(originalRectangle, resizeHandlePosition, resizeHandleCoords);
            }

            if ((options & ScaleOptions.Centered) == ScaleOptions.Centered)
            {
                // store center coordinates of rectangle
                float rectCenterX = originalRectangle.Left + originalRectangle.Width / 2;
                float rectCenterY = originalRectangle.Top + originalRectangle.Height / 2;
                // scale rectangle using handle coordinates
                originalRectangle = Scale(originalRectangle, resizeHandlePosition, resizeHandleCoords);
                // mirror handle coordinates via rectangle center coordinates
                resizeHandleCoords = resizeHandleCoords.Offset(-2 * (resizeHandleCoords.X - rectCenterX), -2 * (resizeHandleCoords.Y - rectCenterY));
                // scale again with opposing handle and mirrored coordinates
                resizeHandlePosition = (Positions) ((((int) resizeHandlePosition) + 4) % 8);
                originalRectangle = Scale(originalRectangle, resizeHandlePosition, resizeHandleCoords);
            }
            else
            {
                originalRectangle = Scale(originalRectangle, resizeHandlePosition, resizeHandleCoords);
            }

            return originalRectangle;
        }

        /// <summary>
        /// Calculates target size of a given rectangle scaled by dragging one of its handles (corners)
        /// </summary>
        /// <param name="originalRectangle">NativeRectFloat bounds of the current rectangle</param>
        /// <param name="resizeHandlePosition">Positions with the position of the handle/gripper being used for resized, see constants in Gripper.cs, e.g. Gripper.POSITION_TOP_LEFT</param>
        /// <param name="resizeHandleCoords">NativePointFloat with coordinates of the used handle/gripper</param>
        /// <returns>NativeRectFloat with the scaled originalRectangle</returns>
        private static NativeRectFloat Scale(NativeRectFloat originalRectangle, Positions resizeHandlePosition, NativePointFloat resizeHandleCoords)
        {
            return resizeHandlePosition switch
            {
                Positions.TopLeft => new NativeRectFloat(resizeHandleCoords.X, resizeHandleCoords.Y, originalRectangle.Left + originalRectangle.Width - resizeHandleCoords.X, originalRectangle.Top + originalRectangle.Height - resizeHandleCoords.Y),
                Positions.TopCenter => new NativeRectFloat(originalRectangle.X, resizeHandleCoords.Y, originalRectangle.Width, originalRectangle.Top + originalRectangle.Height - resizeHandleCoords.Y),
                Positions.TopRight => new NativeRectFloat(originalRectangle.X, resizeHandleCoords.Y, resizeHandleCoords.X - originalRectangle.Left, originalRectangle.Top + originalRectangle.Height - resizeHandleCoords.Y),
                Positions.MiddleLeft => new NativeRectFloat(resizeHandleCoords.X, originalRectangle.Y, originalRectangle.Left + originalRectangle.Width - resizeHandleCoords.X, originalRectangle.Height),
                Positions.MiddleRight => new NativeRectFloat(originalRectangle.X, originalRectangle.Y, resizeHandleCoords.X - originalRectangle.Left, originalRectangle.Height), Positions.BottomLeft => new NativeRectFloat(resizeHandleCoords.X, originalRectangle.Y, originalRectangle.Left + originalRectangle.Width - resizeHandleCoords.X, resizeHandleCoords.Y - originalRectangle.Top),
                Positions.BottomCenter => new NativeRectFloat(originalRectangle.X, originalRectangle.Y, originalRectangle.Width, resizeHandleCoords.Y - originalRectangle.Top), Positions.BottomRight => new NativeRectFloat(originalRectangle.X, originalRectangle.Y, resizeHandleCoords.X - originalRectangle.Left, resizeHandleCoords.Y - originalRectangle.Top),
                _ => throw new ArgumentException("Position cannot be handled: " + resizeHandlePosition)
            };
        }

        /// <summary>
        /// Adjusts resizeHandleCoords so that aspect ratio is kept after resizing a given rectangle with provided arguments.
        /// An adjustment can always be done in two ways, e.g. *in*crease width until fit or *de*crease height until fit.
        /// To avoid objects growing near infinity unexpectedly in certain combinations, the adjustment will choose the
        /// option resulting in the smaller rectangle.
        /// </summary>
        /// <param name="originalRectangle">NativeRectFloat with the bounds of the current rectangle</param>
        /// <param name="resizeHandlePosition">Positions with the position of the handle/gripper being used for resized, see Position</param>
        /// <param name="resizeHandleCoords">NativePointFloat with coordinates of the used handle/gripper</param>
        /// <returns>NativePointFloat with the adjusted coordinates</returns>
        private static NativePointFloat AdjustCoordsForRationalScale(NativeRectFloat originalRectangle, Positions resizeHandlePosition, NativePointFloat resizeHandleCoords)
        {
            NativeSizeFloat selectedRectangle, newSize;

            switch (resizeHandlePosition)
            {
                case Positions.TopLeft:
                    selectedRectangle = new NativeSizeFloat(originalRectangle.Right - resizeHandleCoords.X, originalRectangle.Bottom - resizeHandleCoords.Y);
                    newSize = GetNewSizeForRationalScale(originalRectangle.Size, selectedRectangle);
                    resizeHandleCoords = new NativePointFloat(originalRectangle.Right - newSize.Width, originalRectangle.Bottom - newSize.Height);
                    break;

                case Positions.TopRight:
                    selectedRectangle = new NativeSizeFloat(resizeHandleCoords.X - originalRectangle.Left, originalRectangle.Bottom - resizeHandleCoords.Y);
                    newSize = GetNewSizeForRationalScale(originalRectangle.Size, selectedRectangle);
                    resizeHandleCoords = new NativePointFloat(originalRectangle.Left + newSize.Width, originalRectangle.Bottom - newSize.Height);
                    break;

                case Positions.BottomLeft:
                    selectedRectangle = new NativeSizeFloat(originalRectangle.Right - resizeHandleCoords.X, resizeHandleCoords.Y - originalRectangle.Top);
                    newSize = GetNewSizeForRationalScale(originalRectangle.Size, selectedRectangle);
                    resizeHandleCoords = new NativePointFloat(originalRectangle.Right - newSize.Width, originalRectangle.Top + newSize.Height);
                    break;

                case Positions.BottomRight:
                    selectedRectangle = new NativeSizeFloat(resizeHandleCoords.X - originalRectangle.Left, resizeHandleCoords.Y - originalRectangle.Top);
                    newSize = GetNewSizeForRationalScale(originalRectangle.Size, selectedRectangle);
                    resizeHandleCoords = new NativePointFloat(originalRectangle.Left + newSize.Width, originalRectangle.Top + newSize.Height);
                    break;
            }

            return resizeHandleCoords;
        }

        /// <summary>
        /// For an original size, and a selected size, returns the the largest possible size that
        /// * has the same aspect ratio as the original
        /// * fits into selected size
        /// </summary>
        /// <param name="originalSize">NativeSizeFloat to be considered for keeping aspect ratio</param>
        /// <param name="selectedSize">NativeSizeFloat selection size (i.e. the size we'd produce if we wouldn't keep aspect ratio)</param>
        /// <returns>NativeSizeFloat</returns>
        private static NativeSizeFloat GetNewSizeForRationalScale(NativeSizeFloat originalSize, NativeSizeFloat selectedSize)
        {
            NativeSizeFloat newSize = selectedSize;
            float originalRatio = originalSize.Width / originalSize.Height;
            float selectedRatio = selectedSize.Width / selectedSize.Height;
            // will fix orientation if the scaling causes size to be flipped in any direction
            int flippedRatioSign = Math.Sign(selectedRatio) * Math.Sign(originalRatio);
            if (Math.Abs(selectedRatio) > Math.Abs(originalRatio))
            {
                // scaled rectangle (ratio) would be wider than original
                // keep height and tweak width to maintain aspect ratio
                newSize = newSize.ChangeWidth(selectedSize.Height * originalRatio * flippedRatioSign);
            }
            else if (Math.Abs(selectedRatio) < Math.Abs(originalRatio))
            {
                // scaled rectangle (ratio) would be taller than original
                // keep width and tweak height to maintain aspect ratio
                newSize = newSize.ChangeWidth(selectedSize.Width / originalRatio * flippedRatioSign);
            }

            return newSize;
        }

<<<<<<< HEAD
        public static NativeRectFloat Scale(NativeRect boundsBeforeResize, int cursorX, int cursorY, ScaleOptions? options)
        {
            return Scale(boundsBeforeResize, cursorX, cursorY, null, options);
        }

        public static NativeRectFloat Scale(NativeRect boundsBeforeResize, int cursorX, int cursorY, IDoubleProcessor angleRoundBehavior, ScaleOptions? options)
        {
            return Scale(boundsBeforeResize, Positions.TopLeft, cursorX, cursorY, angleRoundBehavior, options);
        }

        public static NativeRectFloat Scale(NativeRect boundsBeforeResize, Positions gripperPosition, int cursorX, int cursorY, IDoubleProcessor angleRoundBehavior, ScaleOptions? options)
=======
        /// <summary>
        /// Scale the boundsBeforeResize with the specified position and new location, using the angle angleRoundBehavior
        /// </summary>
        /// <param name="boundsBeforeResize">NativeRect</param>
        /// <param name="gripperPosition">Positions</param>
        /// <param name="cursorX">int</param>
        /// <param name="cursorY">int</param>
        /// <param name="angleRoundBehavior">IDoubleProcessor</param>
        /// <returns>NativeRectFloat</returns>
        public static NativeRectFloat Scale(NativeRect boundsBeforeResize, Positions gripperPosition, int cursorX, int cursorY, IDoubleProcessor angleRoundBehavior)
>>>>>>> 94591e5b
        {
            options ??= GetScaleOptions();

            NativeRectFloat result = boundsBeforeResize;
            bool rationalScale = (options & ScaleOptions.Rational) == ScaleOptions.Rational;
            bool centeredScale = (options & ScaleOptions.Centered) == ScaleOptions.Centered;

            if (rationalScale)
            {
                double angle = GeometryHelper.Angle2D(boundsBeforeResize.X, boundsBeforeResize.Y, cursorX, cursorY);

                if (angleRoundBehavior != null)
                {
                    angle = angleRoundBehavior.Process(angle);
                }

                int dist = GeometryHelper.Distance2D(boundsBeforeResize.X, boundsBeforeResize.Y, cursorX, cursorY);

                result = result
                    .ChangeWidth((int)Math.Round(dist * Math.Cos(angle / 180 * Math.PI)))
                    .ChangeHeight((int) Math.Round(dist * Math.Sin(angle / 180 * Math.PI)));
            }

            if (centeredScale)
            {
                float wdiff = result.Width - result.Width;
                float hdiff = result.Height - result.Height;
                result = result.Inflate(wdiff, hdiff);
            }

            return result;
        }

        /// <returns>the current ScaleOptions depending on modifier keys held down</returns>
        public static ScaleOptions GetScaleOptions()
        {
            bool anchorAtCenter = (Control.ModifierKeys & Keys.Control) != 0;
            bool maintainAspectRatio = (Control.ModifierKeys & Keys.Shift) != 0;
            ScaleOptions opts = ScaleOptions.Default;
            if (anchorAtCenter) opts |= ScaleOptions.Centered;
            if (maintainAspectRatio) opts |= ScaleOptions.Rational;
            return opts;
        }

        public interface IDoubleProcessor
        {
            double Process(double d);
        }

        public class ShapeAngleRoundBehavior : IDoubleProcessor
        {
            public static readonly ShapeAngleRoundBehavior INSTANCE = new();

            private ShapeAngleRoundBehavior()
            {
            }

            public double Process(double angle)
            {
                return Math.Round((angle + 45) / 90) * 90 - 45;
            }
        }

        public class LineAngleRoundBehavior : IDoubleProcessor
        {
            public static readonly LineAngleRoundBehavior INSTANCE = new();

            private LineAngleRoundBehavior()
            {
            }

            public double Process(double angle)
            {
                return Math.Round(angle / 15) * 15;
            }
        }
    }
}<|MERGE_RESOLUTION|>--- conflicted
+++ resolved
@@ -227,19 +227,6 @@
             return newSize;
         }
 
-<<<<<<< HEAD
-        public static NativeRectFloat Scale(NativeRect boundsBeforeResize, int cursorX, int cursorY, ScaleOptions? options)
-        {
-            return Scale(boundsBeforeResize, cursorX, cursorY, null, options);
-        }
-
-        public static NativeRectFloat Scale(NativeRect boundsBeforeResize, int cursorX, int cursorY, IDoubleProcessor angleRoundBehavior, ScaleOptions? options)
-        {
-            return Scale(boundsBeforeResize, Positions.TopLeft, cursorX, cursorY, angleRoundBehavior, options);
-        }
-
-        public static NativeRectFloat Scale(NativeRect boundsBeforeResize, Positions gripperPosition, int cursorX, int cursorY, IDoubleProcessor angleRoundBehavior, ScaleOptions? options)
-=======
         /// <summary>
         /// Scale the boundsBeforeResize with the specified position and new location, using the angle angleRoundBehavior
         /// </summary>
@@ -248,9 +235,9 @@
         /// <param name="cursorX">int</param>
         /// <param name="cursorY">int</param>
         /// <param name="angleRoundBehavior">IDoubleProcessor</param>
+        /// <param name="options">ScaleOptionsProcessor</param>
         /// <returns>NativeRectFloat</returns>
-        public static NativeRectFloat Scale(NativeRect boundsBeforeResize, Positions gripperPosition, int cursorX, int cursorY, IDoubleProcessor angleRoundBehavior)
->>>>>>> 94591e5b
+        public static NativeRectFloat Scale(NativeRect boundsBeforeResize, Positions gripperPosition, int cursorX, int cursorY, IDoubleProcessor angleRoundBehavior, ScaleOptions? options = null)
         {
             options ??= GetScaleOptions();
 
