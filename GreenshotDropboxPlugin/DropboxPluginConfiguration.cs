﻿/*
 * Greenshot - a free and open source screenshot tool
<<<<<<< HEAD
 * Copyright (C) 2007-2020 Thomas Braun, Jens Klingen, Robin Krom, Francis Noel
 *
=======
 * Copyright (C) 2007-2021 Thomas Braun, Jens Klingen, Robin Krom, Francis Noel
 * 
>>>>>>> c303c073
 * For more information see: http://getgreenshot.org/
 * The Greenshot project is hosted on GitHub https://github.com/greenshot/greenshot
 *
 * This program is free software: you can redistribute it and/or modify
 * it under the terms of the GNU General Public License as published by
 * the Free Software Foundation, either version 1 of the License, or
 * (at your option) any later version.
 *
 * This program is distributed in the hope that it will be useful,
 * but WITHOUT ANY WARRANTY; without even the implied warranty of
 * MERCHANTABILITY or FITNESS FOR A PARTICULAR PURPOSE.  See the
 * GNU General Public License for more details.
 *
 * You should have received a copy of the GNU General Public License
 * along with this program.  If not, see <http://www.gnu.org/licenses/>.
 */

using System;
using System.Windows.Forms;
using GreenshotDropboxPlugin.Forms;
using GreenshotPlugin.Core;
using GreenshotPlugin.IniFile;


namespace GreenshotDropboxPlugin {
	/// <summary>
	/// Description of ImgurConfiguration.
	/// </summary>
	[IniSection("Dropbox", Description = "Greenshot Dropbox Plugin configuration")]
	public class DropboxPluginConfiguration : IniSection {
		[IniProperty("UploadFormat", Description="What file type to use for uploading", DefaultValue="png")]
		public OutputFormat UploadFormat { get; set; }

		[IniProperty("UploadJpegQuality", Description="JPEG file save quality in %.", DefaultValue="80")]
		public int UploadJpegQuality { get; set; }

		[IniProperty("AfterUploadLinkToClipBoard", Description = "After upload send Dropbox link to clipboard.", DefaultValue = "true")]
		public bool AfterUploadLinkToClipBoard { get; set; }

        [IniProperty("RefreshToken", Description = "Dropbox refresh Token", Encrypted = true, ExcludeIfNull = true)]
        public string RefreshToken { get; set; }

        /// <summary>
        /// AccessToken, not stored
        /// </summary>
        public string AccessToken { get; set; }

        /// <summary>
        /// AccessTokenExpires, not stored
        /// </summary>
        public DateTimeOffset AccessTokenExpires { get; set; }

		/// <summary>
		/// A form for token
		/// </summary>
		/// <returns>bool true if OK was pressed, false if cancel</returns>
		public bool ShowConfigDialog() {
			DialogResult result = new SettingsForm().ShowDialog();
			if (result == DialogResult.OK) {
				return true;
			}
			return false;
		}
	}
}
<|MERGE_RESOLUTION|>--- conflicted
+++ resolved
@@ -1,74 +1,69 @@
-﻿/*
- * Greenshot - a free and open source screenshot tool
-<<<<<<< HEAD
- * Copyright (C) 2007-2020 Thomas Braun, Jens Klingen, Robin Krom, Francis Noel
- *
-=======
- * Copyright (C) 2007-2021 Thomas Braun, Jens Klingen, Robin Krom, Francis Noel
- * 
->>>>>>> c303c073
- * For more information see: http://getgreenshot.org/
- * The Greenshot project is hosted on GitHub https://github.com/greenshot/greenshot
- *
- * This program is free software: you can redistribute it and/or modify
- * it under the terms of the GNU General Public License as published by
- * the Free Software Foundation, either version 1 of the License, or
- * (at your option) any later version.
- *
- * This program is distributed in the hope that it will be useful,
- * but WITHOUT ANY WARRANTY; without even the implied warranty of
- * MERCHANTABILITY or FITNESS FOR A PARTICULAR PURPOSE.  See the
- * GNU General Public License for more details.
- *
- * You should have received a copy of the GNU General Public License
- * along with this program.  If not, see <http://www.gnu.org/licenses/>.
- */
-
-using System;
-using System.Windows.Forms;
-using GreenshotDropboxPlugin.Forms;
-using GreenshotPlugin.Core;
-using GreenshotPlugin.IniFile;
-
-
-namespace GreenshotDropboxPlugin {
-	/// <summary>
-	/// Description of ImgurConfiguration.
-	/// </summary>
-	[IniSection("Dropbox", Description = "Greenshot Dropbox Plugin configuration")]
-	public class DropboxPluginConfiguration : IniSection {
-		[IniProperty("UploadFormat", Description="What file type to use for uploading", DefaultValue="png")]
-		public OutputFormat UploadFormat { get; set; }
-
-		[IniProperty("UploadJpegQuality", Description="JPEG file save quality in %.", DefaultValue="80")]
-		public int UploadJpegQuality { get; set; }
-
-		[IniProperty("AfterUploadLinkToClipBoard", Description = "After upload send Dropbox link to clipboard.", DefaultValue = "true")]
-		public bool AfterUploadLinkToClipBoard { get; set; }
-
-        [IniProperty("RefreshToken", Description = "Dropbox refresh Token", Encrypted = true, ExcludeIfNull = true)]
-        public string RefreshToken { get; set; }
-
-        /// <summary>
-        /// AccessToken, not stored
-        /// </summary>
-        public string AccessToken { get; set; }
-
-        /// <summary>
-        /// AccessTokenExpires, not stored
-        /// </summary>
-        public DateTimeOffset AccessTokenExpires { get; set; }
-
-		/// <summary>
-		/// A form for token
-		/// </summary>
-		/// <returns>bool true if OK was pressed, false if cancel</returns>
-		public bool ShowConfigDialog() {
-			DialogResult result = new SettingsForm().ShowDialog();
-			if (result == DialogResult.OK) {
-				return true;
-			}
-			return false;
-		}
-	}
-}
+﻿/*
+ * Greenshot - a free and open source screenshot tool
+ * Copyright (C) 2007-2021 Thomas Braun, Jens Klingen, Robin Krom, Francis Noel
+ *
+ * For more information see: http://getgreenshot.org/
+ * The Greenshot project is hosted on GitHub https://github.com/greenshot/greenshot
+ *
+ * This program is free software: you can redistribute it and/or modify
+ * it under the terms of the GNU General Public License as published by
+ * the Free Software Foundation, either version 1 of the License, or
+ * (at your option) any later version.
+ *
+ * This program is distributed in the hope that it will be useful,
+ * but WITHOUT ANY WARRANTY; without even the implied warranty of
+ * MERCHANTABILITY or FITNESS FOR A PARTICULAR PURPOSE.  See the
+ * GNU General Public License for more details.
+ *
+ * You should have received a copy of the GNU General Public License
+ * along with this program.  If not, see <http://www.gnu.org/licenses/>.
+ */
+
+using System;
+using System.Windows.Forms;
+using GreenshotDropboxPlugin.Forms;
+using GreenshotPlugin.Core;
+using GreenshotPlugin.IniFile;
+
+
+namespace GreenshotDropboxPlugin {
+	/// <summary>
+	/// Description of ImgurConfiguration.
+	/// </summary>
+	[IniSection("Dropbox", Description = "Greenshot Dropbox Plugin configuration")]
+	public class DropboxPluginConfiguration : IniSection {
+		[IniProperty("UploadFormat", Description="What file type to use for uploading", DefaultValue="png")]
+		public OutputFormat UploadFormat { get; set; }
+
+		[IniProperty("UploadJpegQuality", Description="JPEG file save quality in %.", DefaultValue="80")]
+		public int UploadJpegQuality { get; set; }
+
+		[IniProperty("AfterUploadLinkToClipBoard", Description = "After upload send Dropbox link to clipboard.", DefaultValue = "true")]
+		public bool AfterUploadLinkToClipBoard { get; set; }
+
+        [IniProperty("RefreshToken", Description = "Dropbox refresh Token", Encrypted = true, ExcludeIfNull = true)]
+        public string RefreshToken { get; set; }
+
+		/// <summary>
+        /// AccessToken, not stored
+        /// </summary>
+        public string AccessToken { get; set; }
+
+        /// <summary>
+        /// AccessTokenExpires, not stored
+        /// </summary>
+        public DateTimeOffset AccessTokenExpires { get; set; }
+
+		/// <summary>
+		/// A form for token
+		/// </summary>
+		/// <returns>bool true if OK was pressed, false if cancel</returns>
+		public bool ShowConfigDialog() {
+			DialogResult result = new SettingsForm().ShowDialog();
+			if (result == DialogResult.OK) {
+				return true;
+			}
+			return false;
+		}
+	}
+}