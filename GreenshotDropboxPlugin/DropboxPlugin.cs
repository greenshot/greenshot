--- conflicted
+++ resolved
@@ -1,126 +1,121 @@
-/*
- * Greenshot - a free and open source screenshot tool
-<<<<<<< HEAD
- * Copyright (C) 2007-2020 Thomas Braun, Jens Klingen, Robin Krom, Francis Noel
- *
-=======
- * Copyright (C) 2007-2021 Thomas Braun, Jens Klingen, Robin Krom, Francis Noel
- * 
->>>>>>> c303c073
- * For more information see: http://getgreenshot.org/
- * The Greenshot project is hosted on GitHub https://github.com/greenshot/greenshot
- *
- * This program is free software: you can redistribute it and/or modify
- * it under the terms of the GNU General Public License as published by
- * the Free Software Foundation, either version 1 of the License, or
- * (at your option) any later version.
- *
- * This program is distributed in the hope that it will be useful,
- * but WITHOUT ANY WARRANTY; without even the implied warranty of
- * MERCHANTABILITY or FITNESS FOR A PARTICULAR PURPOSE.  See the
- * GNU General Public License for more details.
- *
- * You should have received a copy of the GNU General Public License
- * along with this program.  If not, see <http://www.gnu.org/licenses/>.
- */
-using System;
-using System.ComponentModel;
-using System.Drawing;
-using System.Windows.Forms;
-using GreenshotPlugin.Controls;
-using GreenshotPlugin.Core;
-using GreenshotPlugin.IniFile;
-using GreenshotPlugin.Interfaces;
-using GreenshotPlugin.Interfaces.Plugin;
-
-namespace GreenshotDropboxPlugin {
-	/// <summary>
-	/// This is the Dropbox base code
-	/// </summary>
-    [Plugin("Dropbox", true)]
-	public class DropboxPlugin : IGreenshotPlugin {
-		private static readonly log4net.ILog Log = log4net.LogManager.GetLogger(typeof(DropboxPlugin));
-		private static DropboxPluginConfiguration _config;
-		private ComponentResourceManager _resources;
-		private ToolStripMenuItem _itemPlugInConfig;
-
-		public void Dispose() {
-			Dispose(true);
-			GC.SuppressFinalize(this);
-		}
-
-		protected void Dispose(bool disposing) {
-			if (disposing) {
-				if (_itemPlugInConfig != null) {
-					_itemPlugInConfig.Dispose();
-					_itemPlugInConfig = null;
-				}
-			}
-		}
-
-		/// <summary>
-		/// Implementation of the IGreenshotPlugin.Initialize
-		/// </summary>
-		public bool Initialize() {
-
-			// Register configuration (don't need the configuration itself)
-			_config = IniConfig.GetIniSection<DropboxPluginConfiguration>();
-			_resources = new ComponentResourceManager(typeof(DropboxPlugin));
-            SimpleServiceProvider.Current.AddService<IDestination>(new DropboxDestination(this));
-			_itemPlugInConfig = new ToolStripMenuItem
-			{
-				Text = Language.GetString("dropbox", LangKey.Configure),
-				Image = (Image)_resources.GetObject("Dropbox")
-			};
-			_itemPlugInConfig.Click += ConfigMenuClick;
-
-			PluginUtils.AddToContextMenu(_itemPlugInConfig);
-			Language.LanguageChanged += OnLanguageChanged;
-			return true;
-		}
-
-		public void OnLanguageChanged(object sender, EventArgs e) {
-			if (_itemPlugInConfig != null) {
-				_itemPlugInConfig.Text = Language.GetString("dropbox", LangKey.Configure);
-			}
-		}
-
-		public void Shutdown() {
-			Log.Debug("Dropbox Plugin shutdown.");
-		}
-
-		/// <summary>
-		/// Implementation of the IPlugin.Configure
-		/// </summary>
-		public void Configure() {
-			_config.ShowConfigDialog();
-		}
-
-		public void ConfigMenuClick(object sender, EventArgs eventArgs) {
-			_config.ShowConfigDialog();
-		}
-
-		/// <summary>
-		/// This will be called when the menu item in the Editor is clicked
-		/// </summary>
-		public bool Upload(ICaptureDetails captureDetails, ISurface surfaceToUpload, out string uploadUrl) {
-			uploadUrl = null;
-			SurfaceOutputSettings outputSettings = new SurfaceOutputSettings(_config.UploadFormat, _config.UploadJpegQuality, false);
-			try
-            {
-                bool result = false;
-				new PleaseWaitForm().ShowAndWait("Dropbox", Language.GetString("dropbox", LangKey.communication_wait),
-					delegate
-					{
-                        result = DropboxUtils.UploadToDropbox(surfaceToUpload, outputSettings, captureDetails);
-					}
-				);
-                return result;
-			} catch (Exception e) {
-				Log.Error(e);
-				MessageBox.Show(Language.GetString("dropbox", LangKey.upload_failure) + " " + e.Message);
-				return false;
-			}
-		}
-	}
-}
+/*
+ * Greenshot - a free and open source screenshot tool
+ * Copyright (C) 2007-2021 Thomas Braun, Jens Klingen, Robin Krom, Francis Noel
+ *
+ * For more information see: http://getgreenshot.org/
+ * The Greenshot project is hosted on GitHub https://github.com/greenshot/greenshot
+ *
+ * This program is free software: you can redistribute it and/or modify
+ * it under the terms of the GNU General Public License as published by
+ * the Free Software Foundation, either version 1 of the License, or
+ * (at your option) any later version.
+ *
+ * This program is distributed in the hope that it will be useful,
+ * but WITHOUT ANY WARRANTY; without even the implied warranty of
+ * MERCHANTABILITY or FITNESS FOR A PARTICULAR PURPOSE.  See the
+ * GNU General Public License for more details.
+ *
+ * You should have received a copy of the GNU General Public License
+ * along with this program.  If not, see <http://www.gnu.org/licenses/>.
+ */
+using System;
+using System.ComponentModel;
+using System.Drawing;
+using System.Windows.Forms;
+using GreenshotPlugin.Controls;
+using GreenshotPlugin.Core;
+using GreenshotPlugin.IniFile;
+using GreenshotPlugin.Interfaces;
+using GreenshotPlugin.Interfaces.Plugin;
+
+namespace GreenshotDropboxPlugin {
+	/// <summary>
+	/// This is the Dropbox base code
+	/// </summary>
+    [Plugin("Dropbox", true)]
+	public class DropboxPlugin : IGreenshotPlugin {
+		private static readonly log4net.ILog Log = log4net.LogManager.GetLogger(typeof(DropboxPlugin));
+		private static DropboxPluginConfiguration _config;
+		private ComponentResourceManager _resources;
+		private ToolStripMenuItem _itemPlugInConfig;
+
+		public void Dispose() {
+			Dispose(true);
+			GC.SuppressFinalize(this);
+		}
+
+		protected void Dispose(bool disposing) {
+			if (disposing) {
+				if (_itemPlugInConfig != null) {
+					_itemPlugInConfig.Dispose();
+					_itemPlugInConfig = null;
+				}
+			}
+		}
+
+		/// <summary>
+		/// Implementation of the IGreenshotPlugin.Initialize
+		/// </summary>
+		public bool Initialize() {
+
+			// Register configuration (don't need the configuration itself)
+			_config = IniConfig.GetIniSection<DropboxPluginConfiguration>();
+			_resources = new ComponentResourceManager(typeof(DropboxPlugin));
+            SimpleServiceProvider.Current.AddService<IDestination>(new DropboxDestination(this));
+			_itemPlugInConfig = new ToolStripMenuItem
+			{
+				Text = Language.GetString("dropbox", LangKey.Configure),
+				Image = (Image)_resources.GetObject("Dropbox")
+			};
+			_itemPlugInConfig.Click += ConfigMenuClick;
+
+			PluginUtils.AddToContextMenu(_itemPlugInConfig);
+			Language.LanguageChanged += OnLanguageChanged;
+			return true;
+		}
+
+		public void OnLanguageChanged(object sender, EventArgs e) {
+			if (_itemPlugInConfig != null) {
+				_itemPlugInConfig.Text = Language.GetString("dropbox", LangKey.Configure);
+			}
+		}
+
+		public void Shutdown() {
+			Log.Debug("Dropbox Plugin shutdown.");
+		}
+
+		/// <summary>
+		/// Implementation of the IPlugin.Configure
+		/// </summary>
+		public void Configure() {
+			_config.ShowConfigDialog();
+		}
+
+		public void ConfigMenuClick(object sender, EventArgs eventArgs) {
+			_config.ShowConfigDialog();
+		}
+
+		/// <summary>
+		/// This will be called when the menu item in the Editor is clicked
+		/// </summary>
+		public bool Upload(ICaptureDetails captureDetails, ISurface surfaceToUpload, out string uploadUrl) {
+			uploadUrl = null;
+			SurfaceOutputSettings outputSettings = new SurfaceOutputSettings(_config.UploadFormat, _config.UploadJpegQuality, false);
+			try
+            {
+                bool result = false;
+				new PleaseWaitForm().ShowAndWait("Dropbox", Language.GetString("dropbox", LangKey.communication_wait),
+					delegate
+					{
+                        result = DropboxUtils.UploadToDropbox(surfaceToUpload, outputSettings, captureDetails);
+					}
+				);
+                return result;
+			} catch (Exception e) {
+				Log.Error(e);
+				MessageBox.Show(Language.GetString("dropbox", LangKey.upload_failure) + " " + e.Message);
+				return false;
+			}
+		}
+	}
+}